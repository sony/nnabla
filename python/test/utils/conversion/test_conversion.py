# Copyright (c) 2017 Sony Corporation. All Rights Reserved.
#
# Licensed under the Apache License, Version 2.0 (the "License");
# you may not use this file except in compliance with the License.
# You may obtain a copy of the License at
#
#     http://www.apache.org/licenses/LICENSE-2.0
#
# Unless required by applicable law or agreed to in writing, software
# distributed under the License is distributed on an "AS IS" BASIS,
# WITHOUT WARRANTIES OR CONDITIONS OF ANY KIND, either express or implied.
# See the License for the specific language governing permissions and
# limitations under the License.

import os
import shutil
import pytest
import nnabla
import nnabla.utils.load as nnload
import numpy as np
import pdb
<<<<<<< HEAD
import caffe2.python.onnx.backend as oc2
=======

CAFFE2_AVAILABLE = False
try:
    import caffe2.python.onnx.backend as oc2
    CAFFE2_AVAILABLE = True
except:
    pass

>>>>>>> 83f0ccd3
ONNX_AVAILABLE = False
try:
    import onnx
    ONNX_AVAILABLE = True
except:
    pass

from collections import OrderedDict
from nnabla.utils.converter.nnabla import NnpReader, NnpExporter
from nnabla.utils.converter.onnx import (
    OnnxReader, OnnxExporter,
    onnx_model_to_nnp_protobuf,
)

CNTK_AVAILABLE = False
try:
    import cntk
    import cntk.ops.functions as cntkf
    CNTK_AVAILABLE = True
except:
    print('Need to install CNTK for testing.')

# The directory of which the input ONNX files will be at
TEST_DATA_DIR = "nnabla-sample-data/conversion_data"

# Set a path to this parameter (preferably the same as TEST_DATA_DIR)
# if you want to update all the NNP files
DEFAULT_NNP_EXPORT_PATH = None


def print_buffer_shape(net):
    for k, v in net.functions.items():
        out = v.outputs[0]
        print(out.name, net.variables[out.name].variable_instance.shape)


def run_executor(nn_net, exec_name):
    """Run specified executor and return its network"""
    exe = nn_net.executors[exec_name]
    exe.network.forward(exe.forward_sequence)
    return exe.network


def convert_onnx_to_nnp_and_compare(
        tmpdir, onnx_dir, onnx_name, nnp_name, out_name, exec_name,
        backend="caffe2",
        in_img=None, in_name="",
        compare_values=True, show_onnx=False, show_nnp=False,
        show_output=False, atol=1e-08,
        export_nnp_path=DEFAULT_NNP_EXPORT_PATH):
    """Convert specified ONNX to NNP and compare each
    results ran by Caffe2 and NNabla"""
    path = os.path.join(onnx_dir, onnx_name)
    backend_out = None
<<<<<<< HEAD
    if backend == "caffe2":
=======
    if backend == "caffe2" and CAFFE2_AVAILABLE:
>>>>>>> 83f0ccd3
        # Process onnx with caffe2 backend
        model = onnx.load(path)
        if show_onnx:
            print(model)
        c2out = None
        rep = oc2.prepare(model)
        if type(in_img) is np.ndarray:
            c2out = rep.run([in_img])
        else:
            c2out = rep.run([])
        # for k in rep.workspace.Blobs():
        #     v = rep.workspace.FetchBlob(k)
        #     print(k, v.shape)
        backend_out = c2out[out_name]
<<<<<<< HEAD
    elif backend == "cntk":
=======
    elif backend == "cntk" and CNTK_AVAILABLE:
>>>>>>> 83f0ccd3
        n = cntkf.Function.load(path, format=cntk.ModelFormat.ONNX)
        cntk_out = None
        if type(in_img) is np.ndarray:
            cntk_out = n.eval({in_name: in_img})
        else:
            cntk_out = n.eval()
        backend_out = cntk_out
    else:
        raise ValueError("Unknown backend specified")

    # Process onnx with naabla
    r = OnnxReader(path)
    nnp = r.read()
    assert nnp is not None
    assert len(nnp.other_files) == 0
    assert nnp.protobuf is not None
    if show_nnp:
        print(nnp.protobuf)

    nnpex = NnpExporter(nnp, batch_size=0)
    nnpdir = tmpdir.mkdir("nnp")
    p = os.path.join(str(nnpdir), nnp_name)
    nnpex.export_nnp(p)
    if export_nnp_path:
        shutil.copy2(p, export_nnp_path)
    # read exported nnp and run network
    # pdb.set_trace()
    nn_net = nnload.load([p])
    if type(in_img) is np.ndarray:
        net = nn_net.executors[exec_name].network
        in_data = net.variables[in_name]
        in_data.variable_instance.d = in_img
    exe = run_executor(nn_net, exec_name)
    # print_buffer_shape(exe)
    # in_data = exe.variables["in_data_0"]
    # print(in_data.variable_instance.d)
    nnout = exe.variables[out_name].variable_instance.d
    # print(nnout.variable_instance.d)
    # Compare both naabla and backend results
    if show_output:
        print(backend_out, nnout)
    assert backend_out.shape == nnout.shape
    if compare_values:
        assert np.allclose(backend_out, nnout, atol=atol)


def convert_nnp_to_onnx_and_compare(
        tmpdir, nnp_dir, nnp_name, onnx_name, out_name, exec_name,
        backend="caffe2",
        in_img=None, in_name="", compare_values=True, show_nnp=False,
        show_onnx=False, show_output=False, atol=1e-08,
        export_onnx_path=None):
    """Convert specified NNP to ONNX and compare
    each results ran by CNTK and NNabla"""
    # Process nnp with nnabla
    path = os.path.join(nnp_dir, nnp_name)
    nn_net = nnload.load([path])
    if type(in_img) is np.ndarray:
        net = nn_net.executors[exec_name].network
        in_data = net.variables[in_name]
        in_data.variable_instance.d = in_img
    exe = run_executor(nn_net, exec_name)
    nnout = exe.variables[out_name].variable_instance.d

    # Convert nnp to ONNX
    r = NnpReader(path)
    nnp = r.read()
    assert nnp is not None
    assert len(nnp.other_files) == 0
    assert nnp.protobuf is not None
    if show_nnp:
        print(nnp.protobuf)
    onnxex = OnnxExporter(nnp, -1)
    onnxdir = tmpdir.mkdir("onnx")
    p = os.path.join(str(onnxdir), onnx_name)
    onnxex.export(p)
    if export_onnx_path:
        shutil.copy2(p, export_onnx_path)

    # read exported onnx and run network
    model = onnx.load(p)
    if show_onnx:
        print(model)
    # pdb.set_trace()
    backend_out = None
<<<<<<< HEAD
    if backend == "caffe2":
=======
    if backend == "caffe2" and CAFFE2_AVAILABLE:
>>>>>>> 83f0ccd3
        # Process onnx with caffe2 backend
        c2out = None
        rep = oc2.prepare(model)
        if type(in_img) is np.ndarray:
            c2out = rep.run([in_img])
        else:
            c2out = rep.run([])
        # for k in rep.workspace.Blobs():
        #     v = rep.workspace.FetchBlob(k)
        #     print(k, v.shape)
        backend_out = c2out[out_name]
<<<<<<< HEAD
    elif backend == "cntk":
=======
    elif backend == "cntk" and CNTK_AVAILABLE:
>>>>>>> 83f0ccd3
        n = cntkf.Function.load(p, format=cntk.ModelFormat.ONNX)
        cntk_out = None
        if type(in_img) is np.ndarray:
            cntk_out = n.eval({in_name: in_img})
        else:
            cntk_out = n.eval()
        backend_out = cntk_out
    else:
        raise ValueError("Unknown backend specified")
    # Compare both naabla and backend out results
    if show_output:
        print(backend_out, nnout)
    assert backend_out.shape == nnout.shape
    if compare_values:
        assert np.allclose(backend_out, nnout, atol=atol)


@pytest.fixture
def nnp_fixture():
    # We need to remove all parameters for each test case
    # because the buffer shape will differ while having same names
    nnabla.clear_parameters()


<<<<<<< HEAD
#@pytest.mark.skip(reason="CNTK output shape is strange.")
=======
>>>>>>> 83f0ccd3
def test_onnx_nnp_conversion_concat(tmpdir, nnp_fixture):
    if (not ONNX_AVAILABLE) or (not CAFFE2_AVAILABLE):
        pytest.skip('CAFFE2 does not installed.')
    convert_onnx_to_nnp_and_compare(tmpdir, TEST_DATA_DIR,
                                    "concat.onnx", "concat.nnp",
                                    "out_data_1", "exec_0")


def test_nnp_onnx_conversion_concat(tmpdir, nnp_fixture):
    if (not ONNX_AVAILABLE) or (not CAFFE2_AVAILABLE):
        pytest.skip('CAFFE2 does not installed.')
    convert_nnp_to_onnx_and_compare(tmpdir, TEST_DATA_DIR,
                                    "concat.nnp", "concat.onnx",
                                    "out_data_1", "exec_0")


<<<<<<< HEAD
#@pytest.mark.skip(reason="CNTK does not support convolution without axes.")
=======
>>>>>>> 83f0ccd3
def test_onnx_nnp_conversion_conv(tmpdir, nnp_fixture):
    if (not ONNX_AVAILABLE) or (not CAFFE2_AVAILABLE):
        pytest.skip('CAFFE2 does not installed.')
    convert_onnx_to_nnp_and_compare(
        tmpdir, TEST_DATA_DIR, "conv.onnx", "conv.nnp", "out_data_1", "exec_0")


<<<<<<< HEAD
#@pytest.mark.skip(reason="CNTK does not support convolution without axes.")
=======
>>>>>>> 83f0ccd3
def test_nnp_onnx_conversion_conv(tmpdir, nnp_fixture):
    if (not ONNX_AVAILABLE) or (not CAFFE2_AVAILABLE):
        pytest.skip('CAFFE2 does not installed.')
    convert_nnp_to_onnx_and_compare(
        tmpdir, TEST_DATA_DIR, "conv.nnp", "conv.onnx", "out_data_1", "exec_0")


def test_onnx_nnp_conversion_dropout(tmpdir, nnp_fixture):
    if (not ONNX_AVAILABLE) or (not CAFFE2_AVAILABLE):
        pytest.skip('CAFFE2 does not installed.')
    # We do not check if the values match because a dropout
    # output yield random results
    convert_onnx_to_nnp_and_compare(tmpdir, TEST_DATA_DIR,
                                    "dropout.onnx", "dropout.nnp",
                                    "out_data_1", "exec_0",
                                    compare_values=False)


def test_nnp_onnx_conversion_dropout(tmpdir, nnp_fixture):
    if (not ONNX_AVAILABLE) or (not CAFFE2_AVAILABLE):
        pytest.skip('CAFFE2 does not installed.')
    # We do not check if the values match because a dropout
    # output yield random results
    convert_nnp_to_onnx_and_compare(tmpdir, TEST_DATA_DIR,
                                    "dropout.nnp", "dropout.onnx",
                                    "out_data_1", "exec_0",
                                    compare_values=False)


def test_onnx_nnp_conversion_dropout_is_test(tmpdir, nnp_fixture):
    if (not ONNX_AVAILABLE) or (not CAFFE2_AVAILABLE):
        pytest.skip('CAFFE2 does not installed.')
    convert_onnx_to_nnp_and_compare(tmpdir, TEST_DATA_DIR,
                                    "dropout_test.onnx", "dropout_test.nnp",
                                    "out_data_1", "exec_0")


def test_nnp_onnx_conversion_dropout_is_test(tmpdir, nnp_fixture):
    if (not ONNX_AVAILABLE) or (not CAFFE2_AVAILABLE):
        pytest.skip('CAFFE2 does not installed.')
    convert_nnp_to_onnx_and_compare(tmpdir, TEST_DATA_DIR,
                                    "dropout_test.nnp", "dropout_test.onnx",
                                    "out_data_1", "exec_0")


<<<<<<< HEAD
#@pytest.mark.skip(reason="CNTK output shape is strange.")
=======
>>>>>>> 83f0ccd3
def test_onnx_nnp_conversion_gap(tmpdir, nnp_fixture):
    if (not ONNX_AVAILABLE) or (not CAFFE2_AVAILABLE):
        pytest.skip('CAFFE2 does not installed.')
    convert_onnx_to_nnp_and_compare(
        tmpdir, TEST_DATA_DIR, "gap.onnx", "gap.nnp", "out_data_1", "exec_0")


<<<<<<< HEAD
#@pytest.mark.skip(reason="CNTK output shape is strange.")
=======
>>>>>>> 83f0ccd3
def test_nnp_onnx_conversion_gap(tmpdir, nnp_fixture):
    if (not ONNX_AVAILABLE) or (not CAFFE2_AVAILABLE):
        pytest.skip('CAFFE2 does not installed.')
    convert_nnp_to_onnx_and_compare(
        tmpdir, TEST_DATA_DIR, "gap.nnp", "gap.onnx", "out_data_1", "exec_0")


def test_onnx_nnp_conversion_maxpool(tmpdir, nnp_fixture):
    if (not ONNX_AVAILABLE) or (not CAFFE2_AVAILABLE):
        pytest.skip('CAFFE2 does not installed.')
    convert_onnx_to_nnp_and_compare(tmpdir, TEST_DATA_DIR,
                                    "maxpool.onnx", "maxpool.nnp",
                                    "out_data_1", "exec_0")


def test_nnp_onnx_conversion_maxpool(tmpdir, nnp_fixture):
    if (not ONNX_AVAILABLE) or (not CAFFE2_AVAILABLE):
        pytest.skip('CAFFE2 does not installed.')
    convert_nnp_to_onnx_and_compare(tmpdir, TEST_DATA_DIR,
                                    "maxpool.nnp", "maxpool.onnx",
                                    "out_data_1", "exec_0")


def test_onnx_nnp_conversion_maxpool_p0_s2_k3(tmpdir, nnp_fixture):
    if (not ONNX_AVAILABLE) or (not CAFFE2_AVAILABLE):
        pytest.skip('CAFFE2 does not installed.')
    convert_onnx_to_nnp_and_compare(tmpdir, TEST_DATA_DIR,
                                    "maxpool_p0_s2_k3.onnx",
                                    "maxpool_p0_s2_k3.nnp",
                                    "out_data_1", "exec_0")


def test_nnp_onnx_conversion_maxpool_p0_s3_k3(tmpdir, nnp_fixture):
    if (not ONNX_AVAILABLE) or (not CAFFE2_AVAILABLE):
        pytest.skip('CAFFE2 does not installed.')
    convert_nnp_to_onnx_and_compare(tmpdir, TEST_DATA_DIR,
                                    "maxpool_p0_s2_k3.nnp",
                                    "maxpool_p0_s2_k3.onnx",
                                    "out_data_1", "exec_0")


def test_onnx_nnp_conversion_relu(tmpdir, nnp_fixture):
    if (not ONNX_AVAILABLE) or (not CAFFE2_AVAILABLE):
        pytest.skip('CAFFE2 does not installed.')
    convert_onnx_to_nnp_and_compare(
        tmpdir, TEST_DATA_DIR, "relu.onnx", "relu.nnp", "out_data_1", "exec_0")


def test_nnp_onnx_conversion_relu(tmpdir, nnp_fixture):
    if (not ONNX_AVAILABLE) or (not CAFFE2_AVAILABLE):
        pytest.skip('CAFFE2 does not installed.')
    convert_nnp_to_onnx_and_compare(
        tmpdir, TEST_DATA_DIR, "relu.nnp", "relu.onnx", "out_data_1", "exec_0")


def test_onnx_nnp_conversion_softmax(tmpdir, nnp_fixture):
    if (not ONNX_AVAILABLE) or (not CAFFE2_AVAILABLE):
        pytest.skip('CAFFE2 does not installed.')
    convert_onnx_to_nnp_and_compare(tmpdir, TEST_DATA_DIR,
                                    "softmax.onnx", "softmax.nnp",
                                    "out_data_1", "exec_0")


def test_nnp_onnx_conversion_softmax(tmpdir, nnp_fixture):
    if (not ONNX_AVAILABLE) or (not CAFFE2_AVAILABLE):
        pytest.skip('CAFFE2 does not installed.')
    convert_nnp_to_onnx_and_compare(tmpdir, TEST_DATA_DIR,
                                    "softmax.nnp", "softmax.onnx",
                                    "out_data_1", "exec_0")

def test_onnx_nnp_conversion_average_pool(tmpdir, nnp_fixture):
    convert_onnx_to_nnp_and_compare(tmpdir, TEST_DATA_DIR,
                                    "average_pool.onnx", "average_pool.nnp",
                                    "out_data_1", "exec_0")


def test_nnp_onnx_conversion_average_pool(tmpdir, nnp_fixture):
    convert_nnp_to_onnx_and_compare(tmpdir, TEST_DATA_DIR,
                                    "average_pool.nnp", "average_pool.onnx",
                                    "out_data_1", "exec_0")


#def test_onnx_nnp_conversion_average_pool_p0_0_1_1_s1_k2(tmpdir, nnp_fixture):
#    convert_onnx_to_nnp_and_compare(tmpdir, TEST_DATA_DIR,
#                                    "average_pool_p0_0_1_1_s1_k2.onnx",
#                                    "average_pool_p0_0_1_1_s1_k2.nnp",
#                                    "out_data_1", "exec_0",
#                                    export_nnp_path=TEST_DATA_DIR)
#
#
#def test_nnp_onnx_conversion_average_pool_p0_0_1_1_s1_k2(tmpdir, nnp_fixture):
#    convert_nnp_to_onnx_and_compare(tmpdir, TEST_DATA_DIR,
#                                    "average_pool_p0_0_1_1_s1_k2.nnp",
#                                    "average_pool_p0_0_1_1_s1_k2.onnx",
#                                    "out_data_1", "exec_0")


def test_onnx_nnp_conversion_sum(tmpdir, nnp_fixture):
    convert_onnx_to_nnp_and_compare(tmpdir, TEST_DATA_DIR,
                                    "sum.onnx", "sum.nnp",
                                    "out_data_1", "exec_0")


def test_nnp_onnx_conversion_sum(tmpdir, nnp_fixture):
    convert_nnp_to_onnx_and_compare(
        tmpdir, TEST_DATA_DIR, "sum.nnp", "sum.onnx", "out_data_1", "exec_0")


def test_onnx_nnp_conversion_batch_normalization(tmpdir, nnp_fixture):
    convert_onnx_to_nnp_and_compare(tmpdir, TEST_DATA_DIR,
                                    "batch_norm.onnx", "batch_norm.nnp",
                                    "out_data_1", "exec_0", atol=1e-05)


def test_nnp_onnx_conversion_batch_normalization(tmpdir, nnp_fixture):
    convert_nnp_to_onnx_and_compare(tmpdir, TEST_DATA_DIR,
                                    "batch_norm.nnp", "batch_norm.onnx",
                                    "out_data_1", "exec_0", atol=1e-05)


def test_onnx_nnp_conversion_gemm(tmpdir, nnp_fixture):
    convert_onnx_to_nnp_and_compare(
        tmpdir, TEST_DATA_DIR, "gemm.onnx", "gemm.nnp", "out_data_1", "exec_0")


def test_nnp_onnx_conversion_gemm(tmpdir, nnp_fixture):
    convert_nnp_to_onnx_and_compare(
        tmpdir, TEST_DATA_DIR, "gemm.nnp", "gemm.onnx", "out_data_1", "exec_0")


def test_onnx_nnp_conversion_add_no_broadcast(tmpdir, nnp_fixture):
    convert_onnx_to_nnp_and_compare(tmpdir, TEST_DATA_DIR,
                                    "add_no_broadcast.onnx",
                                    "add_no_broadcast.nnp",
                                    "out_data_1", "exec_0")


def test_nnp_onnx_conversion_add_no_broadcast(tmpdir, nnp_fixture):
    convert_nnp_to_onnx_and_compare(tmpdir, TEST_DATA_DIR,
                                    "add_no_broadcast.nnp",
                                    "add_no_broadcast.onnx",
                                    "out_data_1", "exec_0")


def test_onnx_nnp_conversion_add_broadcast_axis1(tmpdir, nnp_fixture):
    convert_onnx_to_nnp_and_compare(tmpdir, TEST_DATA_DIR,
                                    "add_broadcast_axis1.onnx",
                                    "add_broadcast_axis1.nnp",
                                    "out_data_1", "exec_0")


def test_nnp_onnx_conversion_add_broadcast_axis1(tmpdir, nnp_fixture):
    convert_nnp_to_onnx_and_compare(tmpdir, TEST_DATA_DIR,
                                    "add_broadcast_axis1.nnp",
                                    "add_broadcast_axis1.onnx",
                                    "out_data_1", "exec_0")


def test_onnx_nnp_conversion_mul_no_broadcast(tmpdir, nnp_fixture):
    convert_onnx_to_nnp_and_compare(tmpdir, TEST_DATA_DIR,
                                    "mul_no_broadcast.onnx",
                                    "mul_no_broadcast.nnp",
                                    "out_data_1", "exec_0")


def test_nnp_onnx_conversion_mul_no_broadcast(tmpdir, nnp_fixture):
    convert_nnp_to_onnx_and_compare(tmpdir, TEST_DATA_DIR,
                                    "mul_no_broadcast.nnp",
                                    "mul_no_broadcast.onnx",
                                    "out_data_1", "exec_0")


def test_onnx_nnp_conversion_mul_broadcast_axis1(tmpdir, nnp_fixture):
    convert_onnx_to_nnp_and_compare(tmpdir, TEST_DATA_DIR,
                                    "mul_broadcast_axis1.onnx",
                                    "mul_broadcast_axis1.nnp",
                                    "out_data_1", "exec_0")


def test_nnp_onnx_conversion_mul_broadcast_axis1(tmpdir, nnp_fixture):
    convert_nnp_to_onnx_and_compare(tmpdir, TEST_DATA_DIR,
                                    "mul_broadcast_axis1.nnp",
                                    "mul_broadcast_axis1.onnx",
                                    "out_data_1", "exec_0")


def test_onnx_nnp_conversion_constant(tmpdir, nnp_fixture):
    convert_onnx_to_nnp_and_compare(tmpdir, TEST_DATA_DIR,
                                    "constant.onnx", "constant.nnp",
                                    "Pooling33_Output_0", "exec_0")


def test_onnx_nnp_conversion_reshape(tmpdir, nnp_fixture):
    convert_onnx_to_nnp_and_compare(tmpdir, TEST_DATA_DIR,
                                    "reshape.onnx", "reshape.nnp",
                                    "out_data_1", "exec_0")


def test_nnp_onnx_conversion_reshape(tmpdir, nnp_fixture):
    convert_nnp_to_onnx_and_compare(tmpdir, TEST_DATA_DIR,
                                    "reshape.nnp", "reshape.onnx",
                                    "out_data_1", "exec_0")


def test_onnx_nnp_conversion_matmul(tmpdir, nnp_fixture):
    convert_onnx_to_nnp_and_compare(tmpdir, TEST_DATA_DIR,
                                    "matmul.onnx", "matmul.nnp",
                                    "out_data_1", "exec_0")


def test_nnp_onnx_conversion_matmul(tmpdir, nnp_fixture):
    convert_nnp_to_onnx_and_compare(tmpdir, TEST_DATA_DIR,
                                    "matmul.nnp", "matmul.onnx",
                                    "out_data_1", "exec_0")


def test_onnx_nnp_conversion_transpose(tmpdir, nnp_fixture):
    convert_onnx_to_nnp_and_compare(tmpdir, TEST_DATA_DIR,
                                    "transpose.onnx", "transpose.nnp",
                                    "out_data_1", "exec_0")


def test_nnp_onnx_conversion_transpose(tmpdir, nnp_fixture):
    convert_nnp_to_onnx_and_compare(tmpdir, TEST_DATA_DIR,
                                    "transpose.nnp", "transpose.onnx",
                                    "out_data_1", "exec_0")


def test_onnx_nnp_conversion_abs(tmpdir, nnp_fixture):
    convert_onnx_to_nnp_and_compare(
        tmpdir, TEST_DATA_DIR, "abs.onnx", "abs.nnp", "out_data_1", "exec_0")


def test_nnp_onnx_conversion_abs(tmpdir, nnp_fixture):
    convert_nnp_to_onnx_and_compare(
        tmpdir, TEST_DATA_DIR, "abs.nnp", "abs.onnx", "out_data_1", "exec_0")


def test_onnx_nnp_conversion_sigmoid(tmpdir, nnp_fixture):
    convert_onnx_to_nnp_and_compare(tmpdir, TEST_DATA_DIR,
                                    "sigmoid.onnx", "sigmoid.nnp",
                                    "out_data_1", "exec_0")


def test_nnp_onnx_conversion_sigmoid(tmpdir, nnp_fixture):
    convert_nnp_to_onnx_and_compare(tmpdir, TEST_DATA_DIR,
                                    "sigmoid.nnp", "sigmoid.onnx",
                                    "out_data_1", "exec_0")


def test_onnx_nnp_conversion_tanh(tmpdir, nnp_fixture):
    convert_onnx_to_nnp_and_compare(
        tmpdir, TEST_DATA_DIR, "tanh.onnx", "tanh.nnp", "out_data_1", "exec_0")


def test_nnp_onnx_conversion_tanh(tmpdir, nnp_fixture):
    convert_nnp_to_onnx_and_compare(
        tmpdir, TEST_DATA_DIR, "tanh.nnp", "tanh.onnx", "out_data_1", "exec_0")


def test_onnx_nnp_conversion_leaky_relu(tmpdir, nnp_fixture):
    convert_onnx_to_nnp_and_compare(tmpdir, TEST_DATA_DIR,
                                    "leaky_relu.onnx", "leaky_relu.nnp",
                                    "out_data_1", "exec_0")


def test_nnp_onnx_conversion_leaky_relu(tmpdir, nnp_fixture):
    convert_nnp_to_onnx_and_compare(tmpdir, TEST_DATA_DIR,
                                    "leaky_relu.nnp", "leaky_relu.onnx",
                                    "out_data_1", "exec_0")


def test_onnx_nnp_conversion_log(tmpdir, nnp_fixture):
    convert_onnx_to_nnp_and_compare(
        tmpdir, TEST_DATA_DIR, "log.onnx", "log.nnp", "out_data_1", "exec_0")


def test_nnp_onnx_conversion_log(tmpdir, nnp_fixture):
    convert_nnp_to_onnx_and_compare(
        tmpdir, TEST_DATA_DIR, "log.nnp", "log.onnx", "out_data_1", "exec_0")


def test_onnx_nnp_conversion_not(tmpdir, nnp_fixture):
    convert_onnx_to_nnp_and_compare(
        tmpdir, TEST_DATA_DIR, "not.onnx", "not.nnp", "out_data_1", "exec_0")


def test_nnp_onnx_conversion_not(tmpdir, nnp_fixture):
    convert_nnp_to_onnx_and_compare(
        tmpdir, TEST_DATA_DIR, "not.nnp", "not.onnx", "out_data_1", "exec_0")


def test_onnx_nnp_conversion_elu(tmpdir, nnp_fixture):
    convert_onnx_to_nnp_and_compare(
        tmpdir, TEST_DATA_DIR, "elu.onnx", "elu.nnp", "out_data_1", "exec_0")


def test_nnp_onnx_conversion_elu(tmpdir, nnp_fixture):
    convert_nnp_to_onnx_and_compare(
        tmpdir, TEST_DATA_DIR, "elu.nnp", "elu.onnx", "out_data_1", "exec_0")


def test_onnx_nnp_conversion_selu(tmpdir, nnp_fixture):
    convert_onnx_to_nnp_and_compare(
        tmpdir, TEST_DATA_DIR, "selu.onnx", "selu.nnp", "out_data_1", "exec_0")


def test_nnp_onnx_conversion_selu(tmpdir, nnp_fixture):
    convert_nnp_to_onnx_and_compare(
        tmpdir, TEST_DATA_DIR, "selu.nnp", "selu.onnx", "out_data_1", "exec_0")


def test_onnx_nnp_conversion_reduce_sum(tmpdir, nnp_fixture):
    convert_onnx_to_nnp_and_compare(tmpdir, TEST_DATA_DIR,
                                    "reduce_sum.onnx", "reduce_sum.nnp",
                                    "out_data_1", "exec_0")


def test_nnp_onnx_conversion_reduce_sum(tmpdir, nnp_fixture):
    convert_nnp_to_onnx_and_compare(tmpdir, TEST_DATA_DIR,
                                    "reduce_sum.nnp", "reduce_sum.onnx",
                                    "out_data_1", "exec_0")


def test_onnx_nnp_conversion_reduce_mean(tmpdir, nnp_fixture):
    convert_onnx_to_nnp_and_compare(tmpdir, TEST_DATA_DIR,
                                    "reduce_mean.onnx", "reduce_mean.nnp",
                                    "out_data_1", "exec_0")


def test_nnp_onnx_conversion_reduce_mean(tmpdir, nnp_fixture):
    convert_nnp_to_onnx_and_compare(tmpdir, TEST_DATA_DIR,
                                    "reduce_mean.nnp", "reduce_mean.onnx",
                                    "out_data_1", "exec_0")


def test_onnx_nnp_conversion_and_no_broadcast(tmpdir, nnp_fixture):
    convert_onnx_to_nnp_and_compare(tmpdir, TEST_DATA_DIR,
                                    "and_no_broadcast.onnx",
                                    "and_no_broadcast.nnp",
                                    "out_data_1", "exec_0")


def test_nnp_onnx_conversion_and_no_broadcast(tmpdir, nnp_fixture):
    convert_nnp_to_onnx_and_compare(tmpdir, TEST_DATA_DIR,
                                    "and_no_broadcast.nnp",
                                    "and_no_broadcast.onnx",
                                    "out_data_1", "exec_0")


def test_onnx_nnp_conversion_and_broadcast_axis1(tmpdir, nnp_fixture):
    convert_onnx_to_nnp_and_compare(tmpdir, TEST_DATA_DIR,
                                    "and_broadcast_axis1.onnx",
                                    "and_broadcast_axis1.nnp",
                                    "out_data_1", "exec_0")


def test_nnp_onnx_conversion_and_broadcast_axis1(tmpdir, nnp_fixture):
    convert_nnp_to_onnx_and_compare(tmpdir, TEST_DATA_DIR,
                                    "and_broadcast_axis1.nnp",
                                    "and_broadcast_axis1.onnx",
                                    "out_data_1", "exec_0")


def test_onnx_nnp_conversion_or_no_broadcast(tmpdir, nnp_fixture):
    convert_onnx_to_nnp_and_compare(tmpdir, TEST_DATA_DIR,
                                    "or_no_broadcast.onnx",
                                    "or_no_broadcast.nnp",
                                    "out_data_1", "exec_0")


def test_nnp_onnx_conversion_or_no_broadcast(tmpdir, nnp_fixture):
    convert_nnp_to_onnx_and_compare(tmpdir, TEST_DATA_DIR,
                                    "or_no_broadcast.nnp",
                                    "or_no_broadcast.onnx",
                                    "out_data_1", "exec_0")


def test_onnx_nnp_conversion_or_broadcast_axis1(tmpdir, nnp_fixture):
    convert_onnx_to_nnp_and_compare(tmpdir, TEST_DATA_DIR,
                                    "or_broadcast_axis1.onnx",
                                    "or_broadcast_axis1.nnp",
                                    "out_data_1", "exec_0")


def test_nnp_onnx_conversion_or_broadcast_axis1(tmpdir, nnp_fixture):
    convert_nnp_to_onnx_and_compare(tmpdir, TEST_DATA_DIR,
                                    "or_broadcast_axis1.nnp",
                                    "or_broadcast_axis1.onnx",
                                    "out_data_1", "exec_0")


def test_onnx_nnp_conversion_xor_no_broadcast(tmpdir, nnp_fixture):
    convert_onnx_to_nnp_and_compare(tmpdir, TEST_DATA_DIR,
                                    "xor_no_broadcast.onnx",
                                    "xor_no_broadcast.nnp",
                                    "out_data_1", "exec_0")


def test_nnp_onnx_conversion_xor_no_broadcast(tmpdir, nnp_fixture):
    convert_nnp_to_onnx_and_compare(tmpdir, TEST_DATA_DIR,
                                    "xor_no_broadcast.nnp",
                                    "xor_no_broadcast.onnx",
                                    "out_data_1", "exec_0")


def test_onnx_nnp_conversion_xor_broadcast_axis1(tmpdir, nnp_fixture):
    convert_onnx_to_nnp_and_compare(tmpdir, TEST_DATA_DIR,
                                    "xor_broadcast_axis1.onnx",
                                    "xor_broadcast_axis1.nnp",
                                    "out_data_1", "exec_0")


def test_nnp_onnx_conversion_xor_broadcast_axis1(tmpdir, nnp_fixture):
    convert_nnp_to_onnx_and_compare(tmpdir, TEST_DATA_DIR,
                                    "xor_broadcast_axis1.nnp",
                                    "xor_broadcast_axis1.onnx",
                                    "out_data_1", "exec_0")


def test_onnx_nnp_conversion_div_no_broadcast(tmpdir, nnp_fixture):
    convert_onnx_to_nnp_and_compare(tmpdir, TEST_DATA_DIR,
                                    "div_no_broadcast.onnx",
                                    "div_no_broadcast.nnp",
                                    "out_data_1", "exec_0")


def test_nnp_onnx_conversion_div_no_broadcast(tmpdir, nnp_fixture):
    convert_nnp_to_onnx_and_compare(tmpdir, TEST_DATA_DIR,
                                    "div_no_broadcast.nnp",
                                    "div_no_broadcast.onnx",
                                    "out_data_1", "exec_0")


def test_onnx_nnp_conversion_div_broadcast_axis1(tmpdir, nnp_fixture):
    convert_onnx_to_nnp_and_compare(tmpdir, TEST_DATA_DIR,
                                    "div_broadcast_axis1.onnx",
                                    "div_broadcast_axis1.nnp",
                                    "out_data_1", "exec_0")


def test_nnp_onnx_conversion_div_broadcast_axis1(tmpdir, nnp_fixture):
    convert_nnp_to_onnx_and_compare(tmpdir, TEST_DATA_DIR,
                                    "div_broadcast_axis1.nnp",
                                    "div_broadcast_axis1.onnx",
                                    "out_data_1", "exec_0")


def test_onnx_nnp_conversion_pow_no_broadcast(tmpdir, nnp_fixture):
    convert_onnx_to_nnp_and_compare(tmpdir, TEST_DATA_DIR,
                                    "pow_no_broadcast.onnx",
                                    "pow_no_broadcast.nnp",
                                    "out_data_1", "exec_0")


def test_nnp_onnx_conversion_pow_no_broadcast(tmpdir, nnp_fixture):
    convert_nnp_to_onnx_and_compare(tmpdir, TEST_DATA_DIR,
                                    "pow_no_broadcast.nnp",
                                    "pow_no_broadcast.onnx",
                                    "out_data_1", "exec_0")


def test_onnx_nnp_conversion_pow_broadcast_axis1(tmpdir, nnp_fixture):
    convert_onnx_to_nnp_and_compare(tmpdir, TEST_DATA_DIR,
                                    "pow_broadcast_axis1.onnx",
                                    "pow_broadcast_axis1.nnp",
                                    "out_data_1", "exec_0")


def test_nnp_onnx_conversion_pow_broadcast_axis1(tmpdir, nnp_fixture):
    convert_nnp_to_onnx_and_compare(tmpdir, TEST_DATA_DIR,
                                    "pow_broadcast_axis1.nnp",
                                    "pow_broadcast_axis1.onnx",
                                    "out_data_1", "exec_0")


def test_onnx_nnp_conversion_sub_no_broadcast(tmpdir, nnp_fixture):
    convert_onnx_to_nnp_and_compare(tmpdir, TEST_DATA_DIR,
                                    "sub_no_broadcast.onnx",
                                    "sub_no_broadcast.nnp",
                                    "out_data_1", "exec_0")


def test_nnp_onnx_conversion_sub_no_broadcast(tmpdir, nnp_fixture):
    convert_nnp_to_onnx_and_compare(tmpdir, TEST_DATA_DIR,
                                    "sub_no_broadcast.nnp",
                                    "sub_no_broadcast.onnx",
                                    "out_data_1", "exec_0")


def test_onnx_nnp_conversion_sub_broadcast_axis1(tmpdir, nnp_fixture):
    convert_onnx_to_nnp_and_compare(tmpdir, TEST_DATA_DIR,
                                    "sub_broadcast_axis1.onnx",
                                    "sub_broadcast_axis1.nnp",
                                    "out_data_1", "exec_0")


def test_nnp_onnx_conversion_sub_broadcast_axis1(tmpdir, nnp_fixture):
    convert_nnp_to_onnx_and_compare(tmpdir, TEST_DATA_DIR,
                                    "sub_broadcast_axis1.nnp",
                                    "sub_broadcast_axis1.onnx",
                                    "out_data_1", "exec_0")


def test_onnx_nnp_conversion_less_no_broadcast(tmpdir, nnp_fixture):
    convert_onnx_to_nnp_and_compare(tmpdir, TEST_DATA_DIR,
                                    "less_no_broadcast.onnx",
                                    "less_no_broadcast.nnp",
                                    "out_data_1", "exec_0")


def test_nnp_onnx_conversion_less_no_broadcast(tmpdir, nnp_fixture):
    convert_nnp_to_onnx_and_compare(tmpdir, TEST_DATA_DIR,
                                    "less_no_broadcast.nnp",
                                    "less_no_broadcast.onnx",
                                    "out_data_1", "exec_0")


def test_onnx_nnp_conversion_less_broadcast_axis1(tmpdir, nnp_fixture):
    convert_onnx_to_nnp_and_compare(tmpdir, TEST_DATA_DIR,
                                    "less_broadcast_axis1.onnx",
                                    "less_broadcast_axis1.nnp",
                                    "out_data_1", "exec_0")


def test_nnp_onnx_conversion_less_broadcast_axis1(tmpdir, nnp_fixture):
    convert_nnp_to_onnx_and_compare(tmpdir, TEST_DATA_DIR,
                                    "less_broadcast_axis1.nnp",
                                    "less_broadcast_axis1.onnx",
                                    "out_data_1", "exec_0")


def test_onnx_nnp_conversion_greater_no_broadcast(tmpdir, nnp_fixture):
    convert_onnx_to_nnp_and_compare(tmpdir, TEST_DATA_DIR,
                                    "greater_no_broadcast.onnx",
                                    "greater_no_broadcast.nnp",
                                    "out_data_1", "exec_0")


def test_nnp_onnx_conversion_greater_no_broadcast(tmpdir, nnp_fixture):
    convert_nnp_to_onnx_and_compare(tmpdir, TEST_DATA_DIR,
                                    "greater_no_broadcast.nnp",
                                    "greater_no_broadcast.onnx",
                                    "out_data_1", "exec_0")


def test_onnx_nnp_conversion_greater_broadcast_axis1(tmpdir, nnp_fixture):
    convert_onnx_to_nnp_and_compare(tmpdir, TEST_DATA_DIR,
                                    "greater_broadcast_axis1.onnx",
                                    "greater_broadcast_axis1.nnp",
                                    "out_data_1", "exec_0")


def test_nnp_onnx_conversion_greater_broadcast_axis1(tmpdir, nnp_fixture):
    convert_nnp_to_onnx_and_compare(tmpdir, TEST_DATA_DIR,
                                    "greater_broadcast_axis1.nnp",
                                    "greater_broadcast_axis1.onnx",
                                    "out_data_1", "exec_0")


def test_onnx_nnp_conversion_equal_no_broadcast_bool(tmpdir, nnp_fixture):
    convert_onnx_to_nnp_and_compare(tmpdir, TEST_DATA_DIR,
                                    "equal_no_broadcast_bool.onnx",
                                    "equal_no_broadcast_bool.nnp",
                                    "out_data_1", "exec_0")


def test_nnp_onnx_conversion_equal_no_broadcast_bool(tmpdir, nnp_fixture):
    convert_nnp_to_onnx_and_compare(tmpdir, TEST_DATA_DIR,
                                    "equal_no_broadcast_bool.nnp",
                                    "equal_no_broadcast_bool.onnx",
                                    "out_data_1", "exec_0")


def test_onnx_nnp_conversion_equal_broadcast_axis1_bool(tmpdir, nnp_fixture):
    convert_onnx_to_nnp_and_compare(tmpdir, TEST_DATA_DIR,
                                    "equal_broadcast_axis1_bool.onnx",
                                    "equal_broadcast_axis1_bool.nnp",
                                    "out_data_1", "exec_0")


def test_nnp_onnx_conversion_equal_broadcast_axis1_bool(tmpdir, nnp_fixture):
    convert_nnp_to_onnx_and_compare(tmpdir, TEST_DATA_DIR,
                                    "equal_broadcast_axis1_bool.nnp",
                                    "equal_broadcast_axis1_bool.onnx",
                                    "out_data_1", "exec_0")


def test_onnx_nnp_conversion_equal_no_broadcast_int(tmpdir, nnp_fixture):
    convert_onnx_to_nnp_and_compare(tmpdir, TEST_DATA_DIR,
                                    "equal_no_broadcast_int.onnx",
                                    "equal_no_broadcast_int.nnp",
                                    "out_data_1", "exec_0")


def test_nnp_onnx_conversion_equal_no_broadcast_int(tmpdir, nnp_fixture):
    convert_nnp_to_onnx_and_compare(tmpdir, TEST_DATA_DIR,
                                    "equal_no_broadcast_int.nnp",
                                    "equal_no_broadcast_int.onnx",
                                    "out_data_1", "exec_0")


def test_onnx_nnp_conversion_equal_broadcast_axis1_int(tmpdir, nnp_fixture):
    convert_onnx_to_nnp_and_compare(tmpdir, TEST_DATA_DIR,
                                    "equal_broadcast_axis1_int.onnx",
                                    "equal_broadcast_axis1_int.nnp",
                                    "out_data_1", "exec_0")


def test_nnp_onnx_conversion_equal_broadcast_axis1_int(tmpdir, nnp_fixture):
    convert_nnp_to_onnx_and_compare(tmpdir, TEST_DATA_DIR,
                                    "equal_broadcast_axis1_int.nnp",
                                    "equal_broadcast_axis1_int.onnx",
                                    "out_data_1", "exec_0")


def test_onnx_nnp_conversion_max(tmpdir, nnp_fixture):
    convert_onnx_to_nnp_and_compare(tmpdir, TEST_DATA_DIR,
                                    "max.onnx",
                                    "max.nnp",
                                    "out_data_1", "exec_0")


def test_nnp_onnx_conversion_max(tmpdir, nnp_fixture):
    convert_nnp_to_onnx_and_compare(tmpdir, TEST_DATA_DIR,
                                    "max.nnp",
                                    "max.onnx",
                                    "out_data_1", "exec_0")


def test_onnx_nnp_conversion_min(tmpdir, nnp_fixture):
    convert_onnx_to_nnp_and_compare(tmpdir, TEST_DATA_DIR,
                                    "min.onnx",
                                    "min.nnp",
                                    "out_data_1", "exec_0")


def test_nnp_onnx_conversion_min(tmpdir, nnp_fixture):
    convert_nnp_to_onnx_and_compare(tmpdir, TEST_DATA_DIR,
                                    "min.nnp",
                                    "min.onnx",
                                    "out_data_1", "exec_0")


def test_onnx_nnp_conversion_exp(tmpdir, nnp_fixture):
    convert_onnx_to_nnp_and_compare(tmpdir, TEST_DATA_DIR,
                                    "exp.onnx",
                                    "exp.nnp",
                                    "out_data_1", "exec_0")


def test_nnp_onnx_conversion_exp(tmpdir, nnp_fixture):
    convert_nnp_to_onnx_and_compare(tmpdir, TEST_DATA_DIR,
                                    "exp.nnp",
                                    "exp.onnx",
                                    "out_data_1", "exec_0")


def test_onnx_nnp_conversion_identity(tmpdir, nnp_fixture):
    convert_onnx_to_nnp_and_compare(tmpdir, TEST_DATA_DIR,
                                    "identity.onnx",
                                    "identity.nnp",
                                    "out_data_1", "exec_0")


def test_nnp_onnx_conversion_identity(tmpdir, nnp_fixture):
    convert_nnp_to_onnx_and_compare(tmpdir, TEST_DATA_DIR,
                                    "identity.nnp",
                                    "identity.onnx",
                                    "out_data_1", "exec_0")


def test_onnx_nnp_conversion_prelu_c1(tmpdir, nnp_fixture):
    convert_onnx_to_nnp_and_compare(tmpdir, TEST_DATA_DIR,
                                    "prelu_c1.onnx",
                                    "prelu_c1.nnp",
                                    "out_data_1", "exec_0")


def test_nnp_onnx_conversion_prelu_c1(tmpdir, nnp_fixture):
    convert_nnp_to_onnx_and_compare(tmpdir, TEST_DATA_DIR,
                                    "prelu_c1.nnp",
                                    "prelu_c1.onnx",
                                    "out_data_1", "exec_0")


def test_onnx_nnp_conversion_prelu_c3(tmpdir, nnp_fixture):
    convert_onnx_to_nnp_and_compare(tmpdir, TEST_DATA_DIR,
                                    "prelu_c3.onnx",
                                    "prelu_c3.nnp",
                                    "out_data_1", "exec_0")


def test_nnp_onnx_conversion_prelu_c3(tmpdir, nnp_fixture):
    convert_nnp_to_onnx_and_compare(tmpdir, TEST_DATA_DIR,
                                    "prelu_c3.nnp",
                                    "prelu_c3.onnx",
                                    "out_data_1", "exec_0")


def test_onnx_nnp_conversion_reciprocal(tmpdir, nnp_fixture):
    convert_onnx_to_nnp_and_compare(tmpdir, TEST_DATA_DIR,
                                    "reciprocal.onnx",
                                    "reciprocal.nnp",
                                    "Reciprocal4_Output_0", "exec_0")


def test_nnp_onnx_conversion_reciprocal(tmpdir, nnp_fixture):
    convert_nnp_to_onnx_and_compare(tmpdir, TEST_DATA_DIR,
                                    "reciprocal.nnp",
                                    "reciprocal.onnx",
                                    "Reciprocal4_Output_0", "exec_0")


def test_onnx_nnp_conversion_reduce_min(tmpdir, nnp_fixture):
    convert_onnx_to_nnp_and_compare(tmpdir, TEST_DATA_DIR,
                                    "reduce_min.onnx",
                                    "reduce_min.nnp",
                                    "ReduceElements7_Output_0", "exec_0")


def test_nnp_onnx_conversion_reduce_min(tmpdir, nnp_fixture):
    convert_nnp_to_onnx_and_compare(tmpdir, TEST_DATA_DIR,
                                    "reduce_min.nnp",
                                    "reduce_min.onnx",
                                    "ReduceElements7_Output_0", "exec_0")


def test_onnx_nnp_conversion_reduce_max(tmpdir, nnp_fixture):
    convert_onnx_to_nnp_and_compare(tmpdir, TEST_DATA_DIR,
                                    "reduce_max.onnx",
                                    "reduce_max.nnp",
                                    "ReduceElements7_Output_0", "exec_0")


def test_nnp_onnx_conversion_reduce_max(tmpdir, nnp_fixture):
    convert_nnp_to_onnx_and_compare(tmpdir, TEST_DATA_DIR,
                                    "reduce_max.nnp",
                                    "reduce_max.onnx",
                                    "ReduceElements7_Output_0", "exec_0")


def test_onnx_nnp_conversion_neg(tmpdir, nnp_fixture):
    convert_onnx_to_nnp_and_compare(tmpdir, TEST_DATA_DIR,
                                    "neg.onnx",
                                    "neg.nnp",
                                    "Negate4_Output_0", "exec_0")


def test_nnp_onnx_conversion_neg(tmpdir, nnp_fixture):
    convert_nnp_to_onnx_and_compare(tmpdir, TEST_DATA_DIR,
                                    "neg.nnp",
                                    "neg.onnx",
                                    "Negate4_Output_0", "exec_0")


def test_onnx_nnp_conversion_log_softmax(tmpdir, nnp_fixture):
    convert_onnx_to_nnp_and_compare(tmpdir, TEST_DATA_DIR,
                                    "log_softmax.onnx",
                                    "log_softmax.nnp",
                                    "Block17_Output_0", "exec_0")


def test_nnp_onnx_conversion_log_softmax(tmpdir, nnp_fixture):
    convert_nnp_to_onnx_and_compare(tmpdir, TEST_DATA_DIR,
                                    "log_softmax.nnp",
                                    "log_softmax.onnx",
                                    "Block17_Output_0", "exec_0")


def test_onnx_nnp_conversion_clip_maxNone_minNone(tmpdir, nnp_fixture):
    convert_onnx_to_nnp_and_compare(tmpdir, TEST_DATA_DIR,
                                    "clip_maxNone_minNone.onnx",
                                    "clip_maxNone_minNone.nnp",
                                    "out_data_1", "exec_0")


def test_nnp_onnx_conversion_clip_maxNone_minNone(tmpdir, nnp_fixture):
    convert_nnp_to_onnx_and_compare(tmpdir, TEST_DATA_DIR,
                                    "clip_maxNone_minNone.nnp",
                                    "clip_maxNone_minNone.onnx",
                                    "out_data_1", "exec_0")


def test_onnx_nnp_conversion_clip_max1_0_minNone(tmpdir, nnp_fixture):
    convert_onnx_to_nnp_and_compare(tmpdir, TEST_DATA_DIR,
                                    "clip_max1.0_minNone.onnx",
                                    "clip_max1.0_minNone.nnp",
                                    "out_data_1", "exec_0")


def test_nnp_onnx_conversion_clip_max1_0_minNone(tmpdir, nnp_fixture):
    convert_nnp_to_onnx_and_compare(tmpdir, TEST_DATA_DIR,
                                    "clip_max1.0_minNone.nnp",
                                    "clip_max1.0_minNone.onnx",
                                    "out_data_1", "exec_0")


def test_onnx_nnp_conversion_clip_maxNone_min_1_0(tmpdir, nnp_fixture):
    convert_onnx_to_nnp_and_compare(tmpdir, TEST_DATA_DIR,
                                    "clip_maxNone_min-1.0.onnx",
                                    "clip_maxNone_min-1.0.nnp",
                                    "out_data_1", "exec_0")


def test_nnp_onnx_conversion_clip_maxNone_min_1_0(tmpdir, nnp_fixture):
    convert_nnp_to_onnx_and_compare(tmpdir, TEST_DATA_DIR,
                                    "clip_maxNone_min-1.0.nnp",
                                    "clip_maxNone_min-1.0.onnx",
                                    "out_data_1", "exec_0")


def test_onnx_nnp_conversion_clip_max1_0_min_1_0(tmpdir, nnp_fixture):
    convert_onnx_to_nnp_and_compare(tmpdir, TEST_DATA_DIR,
                                    "clip_max1.0_min-1.0.onnx",
                                    "clip_max1.0_min-1.0.nnp",
                                    "out_data_1", "exec_0")


def test_nnp_onnx_conversion_clip_max1_0_min_1_0(tmpdir, nnp_fixture):
    convert_nnp_to_onnx_and_compare(tmpdir, TEST_DATA_DIR,
                                    "clip_max1.0_min-1.0.nnp",
                                    "clip_max1.0_min-1.0.onnx",
                                    "out_data_1", "exec_0")


def test_onnx_nnp_conversion_softplus(tmpdir, nnp_fixture):
    convert_onnx_to_nnp_and_compare(tmpdir, TEST_DATA_DIR,
                                    "softplus.onnx",
                                    "softplus.nnp",
                                    "out_data_1", "exec_0")


def test_nnp_onnx_conversion_softplus(tmpdir, nnp_fixture):
    convert_nnp_to_onnx_and_compare(tmpdir, TEST_DATA_DIR,
                                    "softplus.nnp",
                                    "softplus.onnx",
                                    "out_data_1", "exec_0")


def test_onnx_nnp_conversion_softsign(tmpdir, nnp_fixture):
    convert_onnx_to_nnp_and_compare(tmpdir, TEST_DATA_DIR,
                                    "softsign.onnx",
                                    "softsign.nnp",
                                    "out_data_1", "exec_0")


def test_nnp_onnx_conversion_softsign(tmpdir, nnp_fixture):
    convert_nnp_to_onnx_and_compare(tmpdir, TEST_DATA_DIR,
                                    "softsign.nnp",
                                    "softsign.onnx",
                                    "out_data_1", "exec_0")


def test_onnx_nnp_conversion_lrn_c4_s3(tmpdir, nnp_fixture):
    convert_onnx_to_nnp_and_compare(tmpdir, TEST_DATA_DIR,
                                    "lrn_c4_s3.onnx",
                                    "lrn_c4_s3.nnp",
                                    "out_data_1", "exec_0")


def test_nnp_onnx_conversion_lrn_c4_s3(tmpdir, nnp_fixture):
    convert_nnp_to_onnx_and_compare(tmpdir, TEST_DATA_DIR,
                                    "lrn_c4_s3.nnp",
                                    "lrn_c4_s3.onnx",
                                    "out_data_1", "exec_0",
                                    atol=1e-4)


def test_onnx_nnp_conversion_pad_mconstant_v0_pl0_0_0_1_0_1(tmpdir,
                                                            nnp_fixture):
    convert_onnx_to_nnp_and_compare(tmpdir, TEST_DATA_DIR,
                                    "pad_mconstant_v0_pl0_0_0_1_0_1.onnx",
                                    "pad_mconstant_v0_pl0_0_0_1_0_1.nnp",
                                    "Pad4_Output_0", "exec_0",
                                    backend="cntk")


def test_nnp_onnx_conversion_pad_mconstant_v0_pl0_0_0_1_0_1(tmpdir,
                                                            nnp_fixture):
    convert_nnp_to_onnx_and_compare(tmpdir, TEST_DATA_DIR,
                                    "pad_mconstant_v0_pl0_0_0_1_0_1.nnp",
                                    "pad_mconstant_v0_pl0_0_0_1_0_1.onnx",
                                    "Pad4_Output_0", "exec_0",
                                    backend="cntk")


def test_onnx_nnp_conversion_reduce_prod(tmpdir, nnp_fixture):
    convert_onnx_to_nnp_and_compare(tmpdir, TEST_DATA_DIR,
                                    "reduce_prod.onnx",
                                    "reduce_prod.nnp",
                                    "ReduceElements7_Output_0", "exec_0",
                                    backend="cntk")


def test_nnp_onnx_conversion_reduce_prod(tmpdir, nnp_fixture):
    convert_nnp_to_onnx_and_compare(tmpdir, TEST_DATA_DIR,
                                    "reduce_prod.nnp",
                                    "reduce_prod.onnx",
                                    "ReduceElements7_Output_0", "exec_0",
                                    backend="cntk")

# Even sized LRN is not tested because we only support
# Odd sizes for now.
#def test_onnx_nnp_conversion_lrn_c3_s2(tmpdir, nnp_fixture):
#    convert_onnx_to_nnp_and_compare(tmpdir, TEST_DATA_DIR,
#                                    "lrn_c3_s2.onnx",
#                                    "lrn_c3_s2.nnp",
#                                    "out_data_1", "exec_0")


    
def test_onnx_nnp_conversion_squeezenet(tmpdir, nnp_fixture):
    img = np.random.rand(1, 3, 224, 224).astype(np.float32)
    convert_onnx_to_nnp_and_compare(tmpdir, TEST_DATA_DIR,
                                    "squeezenet.onnx", "squeezenet.nnp",
                                    "softmaxout_1", "exec_0",
                                    in_name="data_0", in_img=img)


def test_nnp_onnx_conversion_squeezenet(tmpdir, nnp_fixture):
    img = np.random.rand(1, 3, 224, 224).astype(np.float32)
    convert_nnp_to_onnx_and_compare(tmpdir, TEST_DATA_DIR,
                                    "squeezenet.nnp", "squeezenet.onnx",
                                    "softmaxout_1", "exec_0",
                                    in_name="data_0", in_img=img)


def test_nnp_onnx_conversion_lenet(tmpdir, nnp_fixture):
    img = np.random.rand(128, 1, 28, 28).astype(np.float32)
    convert_nnp_to_onnx_and_compare(tmpdir, TEST_DATA_DIR,
                                    "lenet_result.nnp",
                                    "lenet_result.onnx",
                                    "y", "Runtime",
                                    in_name="x", in_img=img)


@pytest.mark.slow
def test_onnx_nnp_conversion_inception_v2(tmpdir, nnp_fixture):
    img = np.random.rand(1, 3, 224, 224).astype(np.float32)
    convert_onnx_to_nnp_and_compare(tmpdir, TEST_DATA_DIR,
                                    "inception_v2.onnx", "inception_v2.nnp",
                                    "prob_1", "exec_0",
                                    in_name="data_0", in_img=img)


@pytest.mark.slow
def test_nnp_onnx_conversion_inception_v2(tmpdir, nnp_fixture):
    img = np.random.rand(1, 3, 224, 224).astype(np.float32)
    convert_nnp_to_onnx_and_compare(tmpdir, TEST_DATA_DIR,
                                    "inception_v2.nnp", "inception_v2.onnx",
                                    "prob_1", "exec_0",
                                    in_name="data_0", in_img=img)


@pytest.mark.slow
def test_onnx_nnp_conversion_densenet121(tmpdir, nnp_fixture):
    img = np.random.rand(1, 3, 224, 224).astype(np.float32)
    convert_onnx_to_nnp_and_compare(tmpdir, TEST_DATA_DIR,
                                    "densenet121.onnx", "densenet121.nnp",
                                    "fc6_1", "exec_0",
                                    in_name="data_0", in_img=img, atol=1e-5)


@pytest.mark.slow
def test_nnp_onnx_conversion_densenet121(tmpdir, nnp_fixture):
    img = np.random.rand(1, 3, 224, 224).astype(np.float32)
    convert_nnp_to_onnx_and_compare(tmpdir, TEST_DATA_DIR,
                                    "densenet121.nnp", "densenet121.onnx",
                                    "fc6_1", "exec_0",
                                    in_name="data_0", in_img=img, atol=1e-5)


@pytest.mark.slow
def test_onnx_nnp_conversion_resnet50(tmpdir, nnp_fixture):
    img = np.random.rand(1, 3, 224, 224).astype(np.float32)
    convert_onnx_to_nnp_and_compare(tmpdir, TEST_DATA_DIR,
                                    "resnet50.onnx", "resnet50.nnp",
                                    "gpu_0/softmax_1", "exec_0",
                                    in_name="gpu_0/data_0", in_img=img,
                                    atol=1e-5)


@pytest.mark.slow
def test_nnp_onnx_conversion_resnet50(tmpdir, nnp_fixture):
    img = np.random.rand(1, 3, 224, 224).astype(np.float32)
    convert_nnp_to_onnx_and_compare(tmpdir, TEST_DATA_DIR,
                                    "resnet50.nnp", "resnet50.onnx",
                                    "gpu_0/softmax_1", "exec_0",
                                    in_name="gpu_0/data_0", in_img=img,
                                    atol=1e-5)


@pytest.mark.slow
def test_onnx_nnp_conversion_vgg19(tmpdir, nnp_fixture):
    img = np.random.rand(1, 3, 224, 224).astype(np.float32)
    convert_onnx_to_nnp_and_compare(
        tmpdir, TEST_DATA_DIR, "vgg19.onnx", "vgg19.nnp", "prob_1", "exec_0",
        in_name="data_0", in_img=img)


@pytest.mark.slow
def test_nnp_onnx_conversion_vgg19(tmpdir, nnp_fixture):
    img = np.random.rand(1, 3, 224, 224).astype(np.float32)
    convert_nnp_to_onnx_and_compare(
        tmpdir, TEST_DATA_DIR, "vgg19.nnp", "vgg19.onnx", "prob_1", "exec_0",
        in_name="data_0", in_img=img)


@pytest.mark.slow
def test_onnx_nnp_conversion_zfnet512(tmpdir, nnp_fixture):
    img = np.random.rand(1, 3, 224, 224).astype(np.float32)
    convert_onnx_to_nnp_and_compare(tmpdir, TEST_DATA_DIR,
                                    "zfnet512.onnx", "zfnet512.nnp",
                                    "gpu_0/softmax_1", "exec_0",
                                    in_name="gpu_0/data_0", in_img=img)


@pytest.mark.slow
def test_nnp_onnx_conversion_zfnet512(tmpdir, nnp_fixture):
    img = np.random.rand(1, 3, 224, 224).astype(np.float32)
    convert_nnp_to_onnx_and_compare(tmpdir, TEST_DATA_DIR,
                                    "zfnet512.nnp", "zfnet512.onnx",
                                    "gpu_0/softmax_1", "exec_0",
                                    in_name="gpu_0/data_0", in_img=img)


@pytest.mark.slow
def test_onnx_nnp_conversion_bvlc_googlenet(tmpdir, nnp_fixture):
    img = np.random.rand(1, 3, 224, 224).astype(np.float32)
    convert_onnx_to_nnp_and_compare(tmpdir, TEST_DATA_DIR,
                                    "bvlc_googlenet.onnx",
                                    "bvlc_googlenet.nnp",
                                    "prob_1", "exec_0",
                                    in_name="data_0", in_img=img)


@pytest.mark.slow
def test_nnp_onnx_conversion_bvlc_googlenet(tmpdir, nnp_fixture):
    img = np.random.rand(1, 3, 224, 224).astype(np.float32)
    convert_nnp_to_onnx_and_compare(tmpdir, TEST_DATA_DIR,
                                    "bvlc_googlenet.nnp",
                                    "bvlc_googlenet.onnx",
                                    "prob_1", "exec_0",
                                    in_name="data_0", in_img=img,
                                    atol=1e-5)


@pytest.mark.slow
def test_onnx_nnp_conversion_bvlc_caffenet(tmpdir, nnp_fixture):
    img = np.random.rand(1, 3, 224, 224).astype(np.float32)
    convert_onnx_to_nnp_and_compare(tmpdir, TEST_DATA_DIR,
                                    "bvlc_caffenet.onnx", "bvlc_caffenet.nnp",
                                    "prob_1", "exec_0",
                                    in_name="data_0", in_img=img)


@pytest.mark.slow
def test_nnp_onnx_conversion_bvlc_caffenet(tmpdir, nnp_fixture):
    img = np.random.rand(1, 3, 224, 224).astype(np.float32)
    convert_nnp_to_onnx_and_compare(tmpdir, TEST_DATA_DIR,
                                    "bvlc_caffenet.nnp",
                                    "bvlc_caffenet.onnx",
                                    "prob_1", "exec_0",
                                    in_name="data_0", in_img=img)


#@pytest.mark.slow
#def test_onnx_nnp_conversion_shufflenet(tmpdir, nnp_fixture):
#    img = np.random.rand(1, 3, 224, 224).astype(np.float32)
#    convert_onnx_to_nnp_and_compare(tmpdir, TEST_DATA_DIR,
#                                    "shufflenet.onnx", "shufflenet.nnp",
#                                    "gpu_0/softmax_1", "exec_0",
#                                    in_name="gpu_0/data_0", in_img=img)


#@pytest.mark.slow
#def test_onnx_nnp_conversion_mnist(tmpdir, nnp_fixture):
#    img = np.random.rand(1, 1, 28, 28).astype(np.float32)
#    convert_onnx_to_nnp_and_compare(tmpdir, TEST_DATA_DIR,
#                                    "mnist.onnx", "mnist.nnp",
#                                    "Plus214_Output_0", "exec_0",
#                                    in_name="Input3", in_img=img,
#                                    backend="cntk",
#                                    export_nnp_path=TEST_DATA_DIR)

#@pytest.mark.slow
#def test_onnx_nnp_conversion_inception_v1(tmpdir, nnp_fixture):
#    img = np.random.rand(1, 3, 224, 224).astype(np.float32)
#    convert_onnx_to_nnp_and_compare(tmpdir, TEST_DATA_DIR,
#                                    "inception_v1.onnx", "inception_v1.nnp",
#                                    "prob_1", "exec_0",
#                                    in_name="data_0", in_img=img)
<|MERGE_RESOLUTION|>--- conflicted
+++ resolved
@@ -19,10 +19,6 @@
 import nnabla.utils.load as nnload
 import numpy as np
 import pdb
-<<<<<<< HEAD
-import caffe2.python.onnx.backend as oc2
-=======
-
 CAFFE2_AVAILABLE = False
 try:
     import caffe2.python.onnx.backend as oc2
@@ -30,7 +26,6 @@
 except:
     pass
 
->>>>>>> 83f0ccd3
 ONNX_AVAILABLE = False
 try:
     import onnx
@@ -85,11 +80,7 @@
     results ran by Caffe2 and NNabla"""
     path = os.path.join(onnx_dir, onnx_name)
     backend_out = None
-<<<<<<< HEAD
-    if backend == "caffe2":
-=======
     if backend == "caffe2" and CAFFE2_AVAILABLE:
->>>>>>> 83f0ccd3
         # Process onnx with caffe2 backend
         model = onnx.load(path)
         if show_onnx:
@@ -104,11 +95,7 @@
         #     v = rep.workspace.FetchBlob(k)
         #     print(k, v.shape)
         backend_out = c2out[out_name]
-<<<<<<< HEAD
-    elif backend == "cntk":
-=======
     elif backend == "cntk" and CNTK_AVAILABLE:
->>>>>>> 83f0ccd3
         n = cntkf.Function.load(path, format=cntk.ModelFormat.ONNX)
         cntk_out = None
         if type(in_img) is np.ndarray:
@@ -194,11 +181,7 @@
         print(model)
     # pdb.set_trace()
     backend_out = None
-<<<<<<< HEAD
-    if backend == "caffe2":
-=======
     if backend == "caffe2" and CAFFE2_AVAILABLE:
->>>>>>> 83f0ccd3
         # Process onnx with caffe2 backend
         c2out = None
         rep = oc2.prepare(model)
@@ -210,11 +193,7 @@
         #     v = rep.workspace.FetchBlob(k)
         #     print(k, v.shape)
         backend_out = c2out[out_name]
-<<<<<<< HEAD
-    elif backend == "cntk":
-=======
     elif backend == "cntk" and CNTK_AVAILABLE:
->>>>>>> 83f0ccd3
         n = cntkf.Function.load(p, format=cntk.ModelFormat.ONNX)
         cntk_out = None
         if type(in_img) is np.ndarray:
@@ -239,10 +218,6 @@
     nnabla.clear_parameters()
 
 
-<<<<<<< HEAD
-#@pytest.mark.skip(reason="CNTK output shape is strange.")
-=======
->>>>>>> 83f0ccd3
 def test_onnx_nnp_conversion_concat(tmpdir, nnp_fixture):
     if (not ONNX_AVAILABLE) or (not CAFFE2_AVAILABLE):
         pytest.skip('CAFFE2 does not installed.')
@@ -259,10 +234,6 @@
                                     "out_data_1", "exec_0")
 
 
-<<<<<<< HEAD
-#@pytest.mark.skip(reason="CNTK does not support convolution without axes.")
-=======
->>>>>>> 83f0ccd3
 def test_onnx_nnp_conversion_conv(tmpdir, nnp_fixture):
     if (not ONNX_AVAILABLE) or (not CAFFE2_AVAILABLE):
         pytest.skip('CAFFE2 does not installed.')
@@ -270,10 +241,6 @@
         tmpdir, TEST_DATA_DIR, "conv.onnx", "conv.nnp", "out_data_1", "exec_0")
 
 
-<<<<<<< HEAD
-#@pytest.mark.skip(reason="CNTK does not support convolution without axes.")
-=======
->>>>>>> 83f0ccd3
 def test_nnp_onnx_conversion_conv(tmpdir, nnp_fixture):
     if (not ONNX_AVAILABLE) or (not CAFFE2_AVAILABLE):
         pytest.skip('CAFFE2 does not installed.')
@@ -319,10 +286,6 @@
                                     "out_data_1", "exec_0")
 
 
-<<<<<<< HEAD
-#@pytest.mark.skip(reason="CNTK output shape is strange.")
-=======
->>>>>>> 83f0ccd3
 def test_onnx_nnp_conversion_gap(tmpdir, nnp_fixture):
     if (not ONNX_AVAILABLE) or (not CAFFE2_AVAILABLE):
         pytest.skip('CAFFE2 does not installed.')
@@ -330,10 +293,6 @@
         tmpdir, TEST_DATA_DIR, "gap.onnx", "gap.nnp", "out_data_1", "exec_0")
 
 
-<<<<<<< HEAD
-#@pytest.mark.skip(reason="CNTK output shape is strange.")
-=======
->>>>>>> 83f0ccd3
 def test_nnp_onnx_conversion_gap(tmpdir, nnp_fixture):
     if (not ONNX_AVAILABLE) or (not CAFFE2_AVAILABLE):
         pytest.skip('CAFFE2 does not installed.')
