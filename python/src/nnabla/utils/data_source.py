# Copyright (c) 2017 Sony Corporation. All Rights Reserved.
#
# Licensed under the Apache License, Version 2.0 (the "License");
# you may not use this file except in compliance with the License.
# You may obtain a copy of the License at
#
#     http://www.apache.org/licenses/LICENSE-2.0
#
# Unless required by applicable law or agreed to in writing, software
# distributed under the License is distributed on an "AS IS" BASIS,
# WITHOUT WARRANTIES OR CONDITIONS OF ANY KIND, either express or implied.
# See the License for the specific language governing permissions and
# limitations under the License.

from shutil import rmtree
import abc
import atexit
import h5py
import numpy
import os
import six
import tempfile

from nnabla.config import nnabla_config
from nnabla.logger import logger
from nnabla.utils.progress import progress
<<<<<<< HEAD
=======

>>>>>>> f9db97f4

class DataSource(object):
    '''
    Detailed documentation is available in :ref:`data_source_design`.
    '''
    __metaclass__ = abc.ABCMeta

    @abc.abstractmethod
    def _get_data(self, position):
        pass

    def __init__(self, shuffle=False, rng=None):
        '''
        Init method for DataSource
        '''
        logger.info('DataSource with shuffle({})'.format(shuffle))
        self._rng = rng
        if rng is None:
            self._rng = numpy.random.RandomState(313)
        self._variables = None
        self._generation = -1
        self._shuffle = shuffle
        self._position = 0
        self._size = 0
        self._closed = False
        atexit.register(self.close)

    def __next__(self):
        return self.next()

    def __enter__(self):
        return self

    def __exit__(self, type, value, traceback):
        self.close()

    def close(self):
        if not self._closed:
            if six.PY3:
                atexit.unregister(self.close)
            self._closed = True

    @property
    def variables(self):
        return self._variables

    def next(self):
        data = self._get_data(self._position)
        self._position += 1
        return data

    @property
    def position(self):
        return self._position

    @property
    def size(self):
        return self._size

    @property
    def shuffle(self):
        return self._shuffle

    @shuffle.setter
    def shuffle(self, value):
        self._shuffle = value

    @abc.abstractmethod
    def reset(self):
        self._position = 0


class DataSourceWithFileCacheError(Exception):
    pass


class DataSourceWithFileCache(DataSource):
    '''
    Detailed documentation is available in :ref:`data_source_with_file_cache_design`.
    '''

    def _save_cache_to_file(self):
        '''
        Store cache data into file.

        Data will be store with hdf5 format, placed at config..
        Cache file name format is "cache_START_END.h5"
        '''
        if self._cache_dir is None:
            raise DataSourceWithFileCacheError(
                'Use this class with "with statement" if you dont specify cache dir.')

        start_position = self.position - len(self._cache_data) + 1
        end_position = self.position
        cache_filename = os.path.join(
            self._cache_dir, '{}_{:08d}_{:08d}.h5'.format(self._cache_file_name_prefix,
                                                          start_position,
                                                          end_position))

        data = {n: [] for n in self._data_source.variables}
        for cd in self._cache_data:
            for i, n in enumerate(self._data_source.variables):
                if isinstance(cd[i], numpy.ndarray):
                    d = cd[i]
                else:
                    d = numpy.array(cd[i]).astype(numpy.float32)
                data[n].append(d)

        logger.info('Creating cache file {}'.format(cache_filename))
        h5 = h5py.File(cache_filename, 'w')
        for k, v in data.items():
            h5.create_dataset(k, data=v)
        h5.close()

        self._cache_file_names.append(cache_filename)
        self._cache_file_order.append(len(self._cache_file_order))
        self._cache_file_data_orders.append(list(range(len(self._cache_data))))
        self._cache_data = []

    def _store_data_to_cache_buffer(self, position):
        d = self._data_source._get_data(position)
        if position == self._total_cached_size:
            self._cache_data.append(d)
            self._total_cached_size += 1
            if len(self._cache_data) >= self._cache_size or self._total_cached_size >= self.size:
                self._save_cache_to_file()
        return d

    def _get_data_from_cache_file(self, position):
        cache_file_index = self._cache_file_positions[position]
        cache_data_position = \
            self._cache_file_data_orders[cache_file_index][position -
                                                           self._cache_file_start_positions[cache_file_index]]

        if self._current_cache_file_index != cache_file_index:
            self._current_cache_file_index = cache_file_index

            h5 = h5py.File(self._cache_file_names[cache_file_index], 'r')
            self._current_cache_data = {}
            for k, v in h5.items():
                self._current_cache_data[k] = v.value
            h5.close()

        d = [self._current_cache_data[v][cache_data_position]
             for v in self.variables]
        return d

    def _get_data(self, position):
        self._position = position
        return self._get_data_from_cache_file(position)

    def _create_cache(self):
        # Save all data into cache file(s).
        self._position = 0
        logger.info('Creating cache start')

        percent = 0
        while self._position < self._data_source._size:
<<<<<<< HEAD
            try:
                from mpi4py import MPI
                if MPI.COMM_WORLD.Get_rank() == 0:
                    progress('', self._position * 1.0 / self._data_source._size)
            except:
                progress('', self._position * 1.0 / self._data_source._size)

            current_percent = self._position * 100 // self._data_source._size
=======
            current_percent = self._position * 10 // self._data_source._size
            progress('', self._position * 1.0 / self._data_source._size)
>>>>>>> f9db97f4
            if current_percent != percent:
                percent = current_percent
                logger.info('Creating cache {}0% finished.'.format(percent))

            self._store_data_to_cache_buffer(self._position)
            self._position += 1
        if len(self._cache_data) > 0:
            self._save_cache_to_file()
        logger.info('Creating cache end')
        # Adjust data size into reseted position. In most case it means
        # multiple of bunch(mini-batch) size.
        num_of_cache_files = int(numpy.ceil(
            float(self._data_source._size) / self._cache_size))
        self._cache_file_order = self._cache_file_order[
            0:num_of_cache_files]
        self._cache_file_data_orders = self._cache_file_data_orders[
            0:num_of_cache_files]
        if self._data_source._size % self._cache_size != 0:
            self._cache_file_data_orders[num_of_cache_files - 1] = self._cache_file_data_orders[
                num_of_cache_files - 1][0:self._data_source._size % self._cache_size]

    def _create_cache_file_position_table(self):
        # Create cached data position table.
        pos = 0
        self._cache_file_start_positions = list(
            range(len(self._cache_file_order)))
        self._order = list(range(len(self._order)))

        self._cache_file_positions = list(range(len(self._order)))
        count = 0
        for i, cache_file_pos in enumerate(self._cache_file_order):
            self._cache_file_start_positions[cache_file_pos] = pos
            pos += len(self._cache_file_data_orders[cache_file_pos])
            for j in self._cache_file_data_orders[cache_file_pos]:
                p = j + (cache_file_pos * self._cache_size)
                self._order[count] = p
                self._cache_file_positions[count] = cache_file_pos
                count += 1

    def __init__(self,
                 data_source,
                 cache_dir=None,
                 cache_file_name_prefix='cache',
                 shuffle=False,
                 rng=None):
        logger.info('Using DataSourceWithFileCache')
        super(DataSourceWithFileCache, self).__init__(shuffle=shuffle, rng=rng)
        self._cache_file_name_prefix = cache_file_name_prefix
        self._cache_dir = cache_dir
        logger.info('Cache Directory is {}'.format(self._cache_dir))
        self._cache_size = int(nnabla_config.get(
            'DATA_ITERATOR', 'data_source_file_cache_size'))
        logger.info('Cache size is {}'.format(self._cache_size))
        self._size = data_source._size
        self._variables = data_source.variables
        self._data_source = data_source
        self._generation = -1
        self._cache_data = []
        self._total_cached_size = 0
        self._cache_file_names = []
        self._cache_file_order = []
        self._cache_file_start_positions = []
        self._cache_file_data_orders = []

        self._current_cache_file_index = -1
        self._current_cache_data = None

        self.shuffle = shuffle
        self._order = list(range(self._size))

        # __enter__
        self._tempdir_created = False
        if self._cache_dir is None:
            self._tempdir_created = True
            if nnabla_config.get('DATA_ITERATOR', 'data_source_file_cache_location') != '':
                self._cache_dir = tempfile.mkdtemp(dir=nnabla_config.get(
                    'DATA_ITERATOR', 'data_source_file_cache_location'))
            else:
                self._cache_dir = tempfile.mkdtemp()
            logger.info(
                'Tempdir for cache {} created.'.format(self._cache_dir))
        self._closed = False
        atexit.register(self.close)

        self._create_cache()
        self._create_cache_file_position_table()

    def __enter__(self):
        return self

    def __exit__(self, type, value, traceback):
        self.close()

    def close(self):
        if not self._closed:
            if six.PY3:
                atexit.unregister(self.close)
            if self._tempdir_created:
                # logger.info('Remove created tempdir {}'.format(self._cache_dir))
                rmtree(self._cache_dir, ignore_errors=True)
            self._data_source.close()
            self._closed = True

    def reset(self):
        if self._shuffle:
            self._cache_file_order = list(
                numpy.random.permutation(self._cache_file_order))
            for i in range(len(self._cache_file_data_orders)):
                self._cache_file_data_orders[i] = list(
                    numpy.random.permutation(self._cache_file_data_orders[i]))
            self._order = []
            for i in self._cache_file_order:
                self._order += self._cache_file_data_orders[i]

        self._create_cache_file_position_table()
        self._data_source.reset()
        self._position = 0
        self._generation += 1


class DataSourceWithMemoryCache(DataSource):
    '''
    Detailed documentation is available in :ref:`data_source_with_memory_cache_design`.
    '''

    def _get_data_func(self, position):
        return [numpy.array(x, dtype=numpy.float32) for x in self._data_source._get_data(position)]

    def _get_data(self, position):
        if self._on_memory:
            if self._order[position] < len(self._cache):
                data = self._cache[self._order[position]]
            else:
                data = self._get_data_func(position)
                self._cache.append(data)
        else:
            data = self._data_source._get_data(position)
        self._position = position
        return data

    def __init__(self, data_source, shuffle=False, rng=None):
        logger.info('Using DataSourceWithMemoryCache')
        super(DataSourceWithMemoryCache, self).__init__(
            shuffle=shuffle, rng=rng)
        self._buffer_max_size = int(nnabla_config.get(
            'DATA_ITERATOR', 'data_source_buffer_max_size'))
        self._size = data_source._size
        self._variables = data_source.variables
        self._data_source = data_source
        self._order = list(range(self._size))

        self._on_memory = False
        self._cache = []

        data = self._get_data_func(0)
        self._data_size = 0
        for d in data:
            self._data_size += d.size * d.itemsize
        total_size = self._data_size * self._size
        if total_size < self._buffer_max_size:
            logger.info('On-memory')
            self._on_memory = True
        self._generation = -1
        self._closed = False
        atexit.register(self.close)

    def __enter__(self):
        return self

    def __exit__(self, type, value, traceback):
        self.close()

    def close(self):
        if not self._closed:
            if six.PY3:
                atexit.unregister(self.close)
            self._data_source.close()
            self._closed = True

    def reset(self):
        if self._on_memory:
            self._generation += 1
            if self._shuffle and self._generation > 0:
                self._order = list(self._rng.permutation(self._size))

            else:
                self._order = list(range(self._size))

            if self._position == 0:
                self._generation = -1
            else:
                self._data_source._position = self._position
                self._data_source.reset()
        else:
            self._data_source.reset()
            self._generation = self._data_source._generation
            self._position = self._data_source._position

        super(DataSourceWithMemoryCache, self).reset()


class SlicedDataSource(DataSource):
    '''
    Provides sliced data source.
    '''

    def __init__(self, data_source, shuffle=False, rng=None, slice_start=None, slice_end=None):
        logger.info('Using SlicedDataSource')
        super(SlicedDataSource, self).__init__(shuffle=shuffle, rng=rng)

        self._data_source = data_source
        self._data_source.shuffle = False
        self._variables = data_source._variables[:]
        self._slice_start = slice_start
        self._slice_end = slice_end
        self._size = self._slice_end - self._slice_start
        self._generation = -1
        self.reset()

    def reset(self):
        self._data_source.reset()
        self._data_source._position = self._slice_start
        self._generation += 1
        self._position = 0

    def _get_data(self, position):
        self._position = position
        data = self._data_source._get_data(self._slice_start + position)
        return data<|MERGE_RESOLUTION|>--- conflicted
+++ resolved
@@ -24,10 +24,7 @@
 from nnabla.config import nnabla_config
 from nnabla.logger import logger
 from nnabla.utils.progress import progress
-<<<<<<< HEAD
-=======
-
->>>>>>> f9db97f4
+
 
 class DataSource(object):
     '''
@@ -186,19 +183,8 @@
 
         percent = 0
         while self._position < self._data_source._size:
-<<<<<<< HEAD
-            try:
-                from mpi4py import MPI
-                if MPI.COMM_WORLD.Get_rank() == 0:
-                    progress('', self._position * 1.0 / self._data_source._size)
-            except:
-                progress('', self._position * 1.0 / self._data_source._size)
-
-            current_percent = self._position * 100 // self._data_source._size
-=======
             current_percent = self._position * 10 // self._data_source._size
             progress('', self._position * 1.0 / self._data_source._size)
->>>>>>> f9db97f4
             if current_percent != percent:
                 percent = current_percent
                 logger.info('Creating cache {}0% finished.'.format(percent))
