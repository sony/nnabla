--- conflicted
+++ resolved
@@ -175,11 +175,7 @@
     class ForwardConfig:
         pass
     config = ForwardConfig
-<<<<<<< HEAD
     info = load.load(files, prepare_data_iterator=False, batch_size=batch_size)
-=======
-    info = load.load(files, prepare_data_iterator=False)
->>>>>>> 57c4cc78
     config.global_config = info.global_config
 
     config.executors = info.executors.values()
