# Copyright (c) 2017 Sony Corporation. All Rights Reserved.
#
# Licensed under the Apache License, Version 2.0 (the "License");
# you may not use this file except in compliance with the License.
# You may obtain a copy of the License at
#
#     http://www.apache.org/licenses/LICENSE-2.0
#
# Unless required by applicable law or agreed to in writing, software
# distributed under the License is distributed on an "AS IS" BASIS,
# WITHOUT WARRANTIES OR CONDITIONS OF ANY KIND, either express or implied.
# See the License for the specific language governing permissions and
# limitations under the License.

import os
import re
import sys
import numpy as np
import timeit
from contextlib import contextmanager

import nnabla as nn
import nnabla.utils.callback as callback
from nnabla.utils.communicator_util import current_communicator
from nnabla.utils import nnabla_pb2
from nnabla.utils.get_file_handle import get_file_handle_save, get_decorated_file_loader, load_files
from nnabla.logger import logger
from nnabla.config import nnabla_config

cpu_load_backend_ok = True
try:
    import psutil
except Exception:
    # measure cpu load only if psutil installed
    cpu_load_backend_ok = False

gpu_load_backend_ok = True
try:
<<<<<<< HEAD
    import pynvml
=======
    from nnabla.utils.nvml import pynvml
>>>>>>> a84458e7
    pynvml.nvmlInit()
except Exception:
    # measure gpu load only if nvml installed
    gpu_load_backend_ok = False

try:
    _ANALYSE_GPU_STATUS_INTERVAL = int(
        nnabla_config.get('MULTINODE', 'analyse_gpu_status_interval'))
    _GPU_SLOWING_WARNING_THRESHOLD = float(
        nnabla_config.get('MULTINODE', 'gpu_slowing_warning_threshold'))
    _GPU_SLOWING_ERROR_THRESHOLD = float(
        nnabla_config.get('MULTINODE', 'gpu_slowing_error_threshold'))
except Exception:
    _ANALYSE_GPU_STATUS_INTERVAL = 20
    _GPU_SLOWING_WARNING_THRESHOLD = 1.4
    _GPU_SLOWING_ERROR_THRESHOLD = 2

# load variable
# ============
gpu_m_count = 0
gpu_a_load = {}
if cpu_load_backend_ok:
    p_handler = psutil.Process()
    p_handler_avg = psutil.Process()
    p_handler_avg.cpu_percent()


def is_float(x):
    # x is string
    try:
        float(x)
        return True
    except ValueError:
        return False


def str_to_num(str):
    # Convert str to num.
    #   12345678
    #   123e123  123 ^ 123
    #   1234K    1234 * 1000
    #   1234k    1234 * 1024
    #   1234M    1234 * 1000^2
    #   1234m    1234 * 1024^2
    #   1234G    1234 * 1000^3
    #   1234g    1234 * 1024^3
    #   1234T    1234 * 1000^4
    #   1234t    1234 * 1024^4
    #   1234P    1234 * 1000^5
    #   1234p    1234 * 1024^5
    import re
    m = re.match(
        r'(^[1-9][0-9]*$|^([1-9][0-9]*(\.[0-9]+)?)((e)([0-9]+)|[KkMmGgTtPp]))$', str)
    print(m)
    if m:
        if m.group(4):
            if m.group(5):
                return int(float(m.group(2)) ** int(m.group(6)))
            else:
                return int(float(m.group(2)) *
                           {'K': 1000, 'k': 1024,
                            'M': 1000 ** 2, 'm': 1024 ** 2,
                            'G': 1000 ** 3, 'g': 1024 ** 3,
                            'T': 1000 ** 4, 't': 1024 ** 4,
                            'P': 1000 ** 5, 'p': 1024 ** 5}[m.group(4)])
        else:
            return int(m.group(1))
    else:
        return -1


def compute_full_path(root_path, file_path):
    full_path = os.path.join(root_path, file_path)
    full_path = full_path.replace('\\', os.path.sep)
    full_path = full_path.replace('/', os.path.sep)
    full_path = full_path.replace(os.path.sep + '.' + os.path.sep, os.path.sep)
    return full_path


def let_data_to_variable(variable, data, ctx=None, data_name=None, variable_name=None):
    try:
        if data.dtype <= np.float64:
            variable.data.cast(data.dtype)[...] = data
        else:
            variable.d = data
    except:
        if variable.shape != data.shape:
            logger.critical('Shape does not match between data{} and variable{} ({} != {}).'.format(
                ' "' + data_name + '"' if data_name else '',
                ' "' + variable_name + '"' if variable_name else '',
                data.shape, variable.shape))
        raise
    variable.need_grad = False

    # Copy to device
    if ctx:
        try:
            variable.data.cast(variable.data.dtype, ctx)
        except:
            if ctx.array_class != 'CpuArray':
                # Fallback to cpu
                ctx.array_class = 'CpuArray'
                variable.data.cast(variable.data.dtype, ctx)
            else:
                raise


def collect_and_shape_result(c_load, g_load):
    # c_load : float e.g. 58.5
    # g_load : [[nvidia_device_id, gpu_load]]

    comm = current_communicator()
    if comm:
        res = [[comm.rank, c_load], *g_load[:1]]
        t_load_ndarray = np.array(res).reshape(-1)

        load_var = nn.Variable([len(t_load_ndarray), ])
        load_var.d = t_load_ndarray
        load_list_var = [nn.Variable([len(t_load_ndarray), ])
                         for _ in range(comm.size)]
        comm.all_gather(load_var.data, [a.data for a in load_list_var])
        result_arr = [[*np.round(a.d.astype(float), decimals=1)]
                      for a in load_list_var]
    else:
        res = [[0, c_load], *g_load[:1]]
        t_load_ndarray = np.round(np.array(res).reshape(-1), decimals=1)
        result_arr = [[*t_load_ndarray.astype(float)]]

    result_arr = sorted(result_arr, key=lambda x: x[0])

    return result_arr


def measure_cpu_gpu_instant_load():
    # Get current cpu gpu load, as
    # load = [rank, cpu_load, nvidia_device_id, gpu_load]
    # result_arr: [load, load, ...]

    gpu_load = []
    if gpu_load_backend_ok:
        global gpu_a_load
        global gpu_m_count

        gpu_m_count += 1
        try:
            comm = current_communicator()
            if comm:
                index = comm.local_rank
            elif 'cuda' in str(nn.get_current_context().backend):
                index = 0
            else:
                raise Exception
            handler = pynvml.nvmlDeviceGetHandleByIndex(index)
            gpu_load = [
                [index, pynvml.nvmlDeviceGetUtilizationRates(handler).gpu]]

            if index in gpu_a_load.keys():
                gpu_a_load[index]['name'] = pynvml.nvmlDeviceGetName(
                    handler).decode("utf-8")
                o_load = gpu_a_load[index]['load']
                n_load = gpu_load[0][1]
                gpu_a_load[index]['load'] = (
                    (gpu_m_count - 1) * o_load + n_load) / gpu_m_count
            else:
                gpu_a_load[index] = {
                    'name': pynvml.nvmlDeviceGetName(handler).decode("utf-8"),
                    'load': gpu_load[0][1]
                }

        except Exception:
            gpu_load = []

    if cpu_load_backend_ok:
        global p_handler
        cpu_load = p_handler.cpu_percent()
        callback.update_status(
            ('cpu_gpu_load', collect_and_shape_result(cpu_load, gpu_load)))


def get_cpu_gpu_average_load():
    # Get average cpu gpu load, as
    # load = [rank, cpu_load, nvidia_device_id, gpu_load]
    # result_arr: [load, load, ...]

    g_load = []
    if gpu_load_backend_ok:
        global gpu_a_load
        global gpu_m_count

        load_info = {**gpu_a_load}
        gpu_a_load = {}
        gpu_m_count = 0

        # adjust data type then transfer them to numpy ndarray
        g_load = [[float(a), float(load_info[a]['load'])]
                  for a in load_info.keys()]
        g_load = g_load[:1] if len(g_load) else []

    if cpu_load_backend_ok:
        global p_handler_avg
        c_load = p_handler_avg.cpu_percent()
        return collect_and_shape_result(c_load, g_load)


def _create_optimizer_lite(opti):
    proto_o = nnabla_pb2.Optimizer()
    proto_o.name = opti.name
    proto_o.solver.type = re.sub(r'(|Cuda)$', '', str(opti.solver.name))
    opti.solver.set_states_to_protobuf(proto_o)
    return proto_o


def save_optimizer_states(filebase, ext, train_config):
    filelist = []
    if ext == '.protobuf':
        filename = filebase + '_optimizer.protobuf.optimizer'
        proto = nnabla_pb2.NNablaProtoBuf()
        proto_optimizers = []
        for o in train_config.optimizers.values():
            proto_optimizers.append(_create_optimizer_lite(o.optimizer))
        proto.optimizer.extend(proto_optimizers)
        with get_file_handle_save(filename, '.protobuf') as f:
            f.write(proto.SerializeToString())
            filelist.append(filename)
    else:
        for o in train_config.optimizers.values():
            f_name = '{}_{}_optimizer.h5'.format(
                o.optimizer.name,
                re.sub(r'(|Cuda)$', '', str(o.optimizer.solver.name))
            )
            filename = '{}_{}'.format(filebase, f_name)
            o.optimizer.solver.save_states(filename)
            name_ext = '{}.optimizer'.format(filename)
            os.rename(filename, name_ext)
            filelist.append(name_ext)
    return filelist


class NodeTimeInfoCollector:
    def __init__(self):
        self.timelist = []
        self._frequency = _ANALYSE_GPU_STATUS_INTERVAL
        self._warning_threshold = _GPU_SLOWING_WARNING_THRESHOLD
        self._error_threshold = _GPU_SLOWING_ERROR_THRESHOLD

    @contextmanager
    def collect_cost_time(self, comm, iter_n):
        if comm and iter_n % self._frequency == 0:
            t1 = timeit.default_timer()
            yield
            t2 = timeit.default_timer()
            self.timelist.append(t2 - t1)
            self._get_analysis(comm)
        else:
            yield

    def _reap_data(self):
        result = self.timelist[:]
        self.timelist = []
        return result

    def _collect_info_from_multinode(self, comm, _d_ndarray):
        load_var = nn.Variable([len(_d_ndarray), ])
        load_var.d = _d_ndarray
        load_list_var = [nn.Variable([len(_d_ndarray), ])
                         for _ in range(comm.size)]
        comm.all_gather(load_var.data, [a.data for a in load_list_var])

        return load_list_var

    def _reap_multinode_data(self, comm):
        c_data = np.array([comm.rank, sum(self._reap_data())])
        multinode_data = self._collect_info_from_multinode(comm, c_data)
        result_arr = [a.d for a in multinode_data]

        # result_arr is list(<class 'numpy.ndarray'>, ...) like
        return result_arr

    def _get_analysis(self, comm):

        def _analyse_gpu_cost_time(result, threshold):
            aver = np.mean(result, axis=0)[1]
            _node_l = [*filter(lambda n: n[1] > aver * threshold, result)]
            if len(_node_l):
                ranks = ', '.join([str(int(n[0])) for n in _node_l])
                _str = ('Gpu of Rank {} ran slower than average '
                        'by a factor of {} or more'.format(ranks, threshold))
                return _str
            return ''

        result = self._reap_multinode_data(comm)
        if comm.rank == 0:
            error_str = _analyse_gpu_cost_time(result, self._error_threshold)
            if error_str:
                logger.error(error_str)
                raise Exception(error_str)
            else:
                warning_str = _analyse_gpu_cost_time(
                    result, self._warning_threshold)
                if warning_str:
                    logger.warning(warning_str)


def load_train_state(filename, info):
    info.exclude_parameter = False
    info.parameter_only = False
    file_loaders = get_decorated_file_loader()
    info.parameter_scope = nn.parameter.get_current_parameter_scope()
    load_files(info, file_loaders, filename)
    logger.info("Load training resume states: {}".format(filename))


from contextlib import contextmanager
import nnabla.logger as logger
from nnabla.lms import SwapInOutScheduler


@contextmanager
def sechdule_scope(scheduler):
    scheduler.update_pre_hook()
    yield scheduler
    scheduler.update_post_hook()


def lms_scheduler(ctx, use_lms, gpu_memory_size=None, window_length=None):
    _check_list = [x.split(":")[0] for x in ctx.backend]
    if "cudnn" not in _check_list and "cuda" not in _check_list:
        logger.warn(
            "ctx passed to scheduler doesn't have cuda/cudnn backend. lms scheduler will not be used.")
        use_lms = False

    comm = current_communicator()
    if comm:
        logger.log(99, f'[OoC] Currently OoC is disabled for Multi-GPU training.')
        use_lms = False

    if use_lms:
        gpu_index = 0
        if 'cuda' in str(ctx.backend):
            gpu_index = int(ctx.device_id)
        else:
            logger.log(99, f'[OoC] OoC is only enabled for GPU training.')
            raise Exception

        # It is better to use nvml to get GPU infomation but due to windows problem, temporarily get information with `nvidia-smi`.
        if gpu_memory_size is None or gpu_memory_size == 0:
            try:
                import subprocess
                gpu_memory_size = int(int(subprocess.check_output('nvidia-smi --query-gpu=index,memory.total --format=csv').decode(
                ).splitlines()[1:][gpu_index].split(',')[1].strip().split()[0]) * (1024 ** 2) * 0.7)
            except:
                logger.log(99, f'[OoC] Could not get GPU memory size using default value(6GB).')
                gpu_memory_size = 6e9  # default 6 GiB
                pass

        if window_length is None or window_length == 0:
            window_length = int(gpu_memory_size * 1.5)

        logger.log(99, f'[OoC] gpu_memory_limit: {gpu_memory_size / 1e9}GB, prefetch_window_length: {window_length / 1e9}GB')
        # Change array preference so that lms works well.
        # import nnabla_ext.cuda.init as cuda_init
        # cuda_init.prefer_cpu_pinned_array()
        # cuda_init.prefer_cuda_virtual_array()
        from nnabla.ext_utils import get_extension_context
        be, tc = ctx.backend[0].split(":")
        cpu_ctx = get_extension_context("cpu", device_id="", type_config=tc)
        return SwapInOutScheduler(cpu_ctx, ctx, gpu_memory_size, window_length)
    else:
        class DummyScheduler(object):
            function_pre_hook = None
            function_post_hook = None
            update_pre_hook = None
            update_post_hook = None

            def start_scheduling(self):
                return None

            def end_scheduling(self):
                return None

            def __enter__(self):
                return self

            def __exit__(self, exc_type, exc_val, exc_tb):
                pass

        return DummyScheduler()<|MERGE_RESOLUTION|>--- conflicted
+++ resolved
@@ -36,11 +36,7 @@
 
 gpu_load_backend_ok = True
 try:
-<<<<<<< HEAD
-    import pynvml
-=======
     from nnabla.utils.nvml import pynvml
->>>>>>> a84458e7
     pynvml.nvmlInit()
 except Exception:
     # measure gpu load only if nvml installed
