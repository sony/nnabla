# Copyright (c) 2017 Sony Corporation. All Rights Reserved.
#
# Licensed under the Apache License, Version 2.0 (the "License");
# you may not use this file except in compliance with the License.
# You may obtain a copy of the License at
#
#     http://www.apache.org/licenses/LICENSE-2.0
#
# Unless required by applicable law or agreed to in writing, software
# distributed under the License is distributed on an "AS IS" BASIS,
# WITHOUT WARRANTIES OR CONDITIONS OF ANY KIND, either express or implied.
# See the License for the specific language governing permissions and
# limitations under the License.

from six.moves import range
from collections import OrderedDict
from contextlib2 import ExitStack  # Backport from python3
import numpy as np
import glob
import os
import time
import zipfile
import tempfile
import time
from shutil import rmtree

from nnabla.logger import logger
from nnabla import available_contexts
from nnabla.parameter import save_parameters, load_parameters
from nnabla.utils.progress import configure_progress, progress
from nnabla.utils.cli.utility import let_data_to_variable
from nnabla.utils.nnp_format import nnp_version
from nnabla.parameter import get_parameter_or_create

import nnabla.utils.load as load
try:
    from mpi4py import MPI
except:
    MPI = None
    pass


_save_parameter_info = {}


def _save_parameters(args, suffix, epoch, force=False):
    global _save_parameter_info

    if suffix not in _save_parameter_info:
        _save_parameter_info[suffix] = {}
        _save_parameter_info[suffix]['epoch'] = 0
        _save_parameter_info[suffix]['time'] = 0

    current_time = time.time()
    timediff = current_time - _save_parameter_info[suffix]['time']
    epochdiff = epoch - _save_parameter_info[suffix]['epoch']

    globname = os.path.join(args.outdir, 'results_{}_*.nnp'.format(suffix))
    exists = glob.glob(globname)

    base = os.path.join(args.outdir, 'results_{}_{}'.format(suffix, epoch))
    filename = base + '.nnp'

    if not os.path.exists(filename) and \
       (force or timediff > 180.0 or epochdiff > 10):

        version_filename = base + '_version.txt'

        with open(version_filename, 'w') as file:
            file.write('{}\n'.format(nnp_version()))

        param_filename = base + '_param.protobuf'
        save_parameters(param_filename)

        with zipfile.ZipFile(filename, 'w') as nnp:
            nnp.write(version_filename, 'nnp_version.txt')
            nnp.write(_save_parameter_info['config'], os.path.basename(
                _save_parameter_info['config']))
            nnp.write(param_filename, 'parameter.protobuf')

        os.unlink(version_filename)
        os.unlink(param_filename)

        for exist in exists:
            os.unlink(exist)

        _save_parameter_info[suffix]['epoch'] = epoch
        _save_parameter_info[suffix]['time'] = current_time


def _update(iter, config, cost):
    loaded_datas = {}
    is_first_optimizer = True
    
    def sum_cost(sum_iter):
        if MPI:
            cost_sum_iter = np.zeros(1)
            cost_sum_iter[0] = sum_iter
            cost_sum_epoch = np.zeros(1)
            MPI.COMM_WORLD.Allreduce(cost_sum_iter, cost_sum_epoch, op = MPI.SUM)
            cost.sum_epoch += cost_sum_epoch[0]
            cost.num_iter += MPI.COMM_WORLD.Get_size()
        else:
            cost.sum_epoch += sum_iter
            cost.num_iter += 1

    for opt in config.optimizers.values():
        o = opt.optimizer
        # Load dataset
        di = opt.data_iterator
        if o.data_iterator not in loaded_datas:
            loaded_datas[o.data_iterator] = di.next()
        datas = loaded_datas[o.data_iterator]
        for v, d in o.dataset_assign.items():
            dest_context = config.global_config.default_context if not o.forward_sequence or v not in o.forward_sequence[
                0].inputs else None
            let_data_to_variable(v.variable_instance, datas[
                                 di.variables.index(d)], ctx=dest_context)

        # Generate data
        for v, generator in o.generator_assign.items():
            dest_context = config.global_config.default_context if not o.forward_sequence or v not in o.forward_sequence[
                0].inputs else None
            let_data_to_variable(v.variable_instance,
                                 data=generator(v.shape), ctx=dest_context)

        # Monitor loss before forward to prepare input data while processing on
        # GPU
        if cost.variables:
            for l in cost.variables:
                cost.sum_iter += np.mean(l.variable_instance.d)
            if is_first_optimizer:
                is_first_optimizer = False
                if not MPI or MPI.COMM_WORLD.Get_rank() == 0:
                    progress("Training : cost={0:0.6f}".format(cost.sum_iter),
                             (iter % config.training_config.iter_per_epoch) * 1.0 / config.training_config.iter_per_epoch)
                sum_cost(cost.sum_iter)
                cost.sum_iter = 0.0

        # Forward
        o.network.forward(o.forward_sequence)

        # Backward
        o.network.backward(o.backward_sequence, iter % o.update_interval == 0)

        # Update
        if iter % o.update_interval == o.update_interval - 1:
            if o.weight_decay > 0:
                o.solver.weight_decay(o.weight_decay)
            if o.comm:
                o.comm.allreduce(division=False)
            o.solver.update()

        if o.lr_decay != 1.0 and iter % o.lr_decay_interval == o.lr_decay_interval - 1:
            o.solver.set_learning_rate(o.solver.learning_rate() * o.lr_decay)

        # Reserve monitor loss
        cost.variables = o.loss_variables

    # Monitor loss at the end of iteration
    if iter % config.training_config.iter_per_epoch == config.training_config.iter_per_epoch - 1 and cost.variables:
        for l in cost.variables:
            cost.sum_iter += np.mean(l.variable_instance.d)
        sum_cost(cost.sum_iter)
        cost.variables = None
        cost.sum_iter = 0.0

    return cost


def _evaluate(args, config, monitoring_report, best_error, epoch):
    error_str = ''
    valid_error = 0.0

    def sum_error(sum, error):
        if MPI:
            error_buf = np.zeros(1)
            error_buf[0] = error
            error_sum = np.zeros(1)
            MPI.COMM_WORLD.Allreduce(error_buf, error_sum, op = MPI.SUM)
            return sum + error_sum[0]
        else:
            return sum + error

    for name, mon in config.monitors.items():
        m = mon.monitor
        error_sum_monitor = 0.0
        error_count = 0
        di = mon.data_iterator
        for i in range(di.size / di.batch_size):
            # Set data to variable
            datas = di.next()
            for v, d in m.dataset_assign.items():
                dest_context = config.global_config.default_context if not m.forward_sequence or v not in m.forward_sequence[
                    0].inputs else None
                let_data_to_variable(v.variable_instance, datas[
                                     di.variables.index(d)], ctx=dest_context)

            # Generate data
            for v, generator in m.generator_assign.items():
                dest_context = config.global_config.default_context if not m.forward_sequence or v not in m.forward_sequence[
                    0].inputs else None
                let_data_to_variable(v.variable_instance,
                                     data=generator(v.shape), ctx=dest_context)

            # Sum error before forward to prepare input data while processing
            # on GPU
            if error_count > 0:
                error_sum = 0.0
                for v in m.monitor_variables:
                    error_sum += np.mean(v.variable_instance.d)
                error_sum_monitor = sum_error(error_sum_monitor, error_sum)
                if not MPI or MPI.COMM_WORLD.Get_rank() == 0:
                    progress('Evaluating "{0}"'.format(
                        name) + ' : error={0:0.6f}'.format(
                        error_sum_monitor / error_count),
                        di.position * 1.0 / di.size)
            error_count += MPI.COMM_WORLD.Get_size() if MPI else 1

            # Forward recursive
            m.network.forward(m.forward_sequence)

        # Sum error at the end of dataset
        error_sum = 0.0
        for v in m.monitor_variables:
            error_sum += np.mean(v.variable_instance.d)
        error_sum_monitor = sum_error(error_sum_monitor, error_sum)

        error = error_sum_monitor / error_count
        monitoring_report.append('  {}: {}\n'.format(name, error))
        if error_str != '':
            error_str += ', '
        else:
            error_str = ' {'
        error_str += '{}={:.6f}'.format(name, error)
        if name == 'valid_error':
            valid_error = error
    if error_str != '':
        error_str += '}'

    # Save Parameters
<<<<<<< HEAD
    if (config.training_config.save_best) and \
       (best_error is None or valid_error <= best_error):
        best_error = valid_error
        _save_parameters(args, 'best', epoch, True)
=======
    if not MPI or MPI.COMM_WORLD.Get_rank() == 0:
        if (not config.training_config.save_best) or \
           (not best_error) or \
           (best_error is not None and valid_error <= best_error):
            best_error = valid_error
            save_parameters(os.path.join(args.outdir, 'parameters.h5'))
>>>>>>> 9d32c815

    return best_error, error_str


def _get_current_parameter(args):

    globname = os.path.join(args.outdir, 'results_current_*.nnp')
    exists = glob.glob(globname)

    if len(exists) > 0:
        ex_list = {}

        for ex in exists:
            n = int(ex.rsplit('_', 1)[1].rsplit('.', 1)[0])
            ex_list[n] = ex

        last_epoch = sorted(ex_list.keys())[0]
        last_parameter = ex_list[last_epoch]
        logger.log(99, "Load parameter from [{}]".format(last_parameter))
        load.load([last_parameter], parameter_only=True)
        return last_epoch

    return 0


def train(args, config):
    global _save_parameter_info
    _save_parameter_info = {}

    _, config_ext = os.path.splitext(args.config)
    if config_ext == '.prototxt' or config_ext == '.nntxt':
        _save_parameter_info['config'] = args.config
    elif config_ext == '.nnp':
        with zipfile.ZipFile(args.config, 'r') as nnp:
            for name in nnp.namelist():
                _, ext = os.path.splitext(name)
                if ext == '.nntxt' or ext == '.prototxt':
                    nnp.extract(name, args.outdir)
                    _save_parameter_info['config'] = os.path.join(
                        args.outdir, name)

    last_epoch = 0
    if args.resume:
        last_epoch = _get_current_parameter(args)
        logger.log(99, "Resume from epoch {}".format(last_epoch))

    max_iter = config.training_config.max_epoch * \
        config.training_config.iter_per_epoch
    if not MPI or MPI.COMM_WORLD.Get_rank() == 0:
        logger.log(99, 'Training epoch 1 of {} begin'.format(
            config.training_config.max_epoch))

    class Cost:
        pass
    cost = Cost()
    cost.sum_epoch = 0.0
    cost.num_iter = 0
    cost.sum_iter = 0.0
    cost.variables = None

    best_error = None

<<<<<<< HEAD
    if max_iter > 0:
        last_iter = last_epoch * config.training_config.iter_per_epoch
        if last_iter < max_iter:

            start_time = time.time()
            last_past_time = -1

            for iter in range(last_iter, max_iter):
                cost = _update(iter, config, cost)
                current_time = time.time()
                if (iter - last_iter) > 0:
                    past_time = current_time - start_time
                    if last_past_time < 0 or past_time - last_past_time > 5.0:
                        estimate_time = past_time * \
                            (max_iter - last_iter) / (iter - last_iter)
                        remain_time = estimate_time - past_time
                        # logger.log(99, 'time:{} remain:{} estimate:{}'.format(
                        #     past_time, remain_time, estimate_time))
                        if config.timelimit > 0 and estimate_time > config.timelimit:
                            logger.log(99, 'Expected training time ({:.3f}s) will exceed time limit ({}s).'.format(
                                estimate_time, config.timelimit))
                            return False
                        last_past_time = past_time

                if (iter + 1) % config.training_config.iter_per_epoch == 0:
                    last_past_time = -1
                    # End of epoch
                    epoch = iter // config.training_config.iter_per_epoch + 1
                    cost_avg_epoch = cost.sum_epoch / config.training_config.iter_per_epoch
                    monitoring_report = []

                    # Evaluation
                    error_str = ''
                    if epoch % 10 == 0 or epoch <= 5:
                        best_error, error_str = _evaluate(
                            args, config, monitoring_report, best_error, epoch)

                    # Write to monitoring_report.yml
                    f = open(os.path.join(
                        args.outdir, 'monitoring_report.yml'), 'a')
                    f.write('{}:\n'.format(epoch - 1))
                    f.write('  cost: {}\n'.format(cost_avg_epoch))
                    for str in monitoring_report:
                        f.write(str)
                    f.close()
                    cost.sum_epoch = 0

                    _save_parameters(args, 'current', epoch)

                    logger.log(99, 'epoch {} of {} cost={:.6f} {}'.format(
                        epoch, config.training_config.max_epoch, cost_avg_epoch, error_str))

            _save_parameters(args, 'current', epoch, True)
    else:
        _save_parameters(args, 'current', 0, True)

    return True


def get_best_param(paramlist):
    h5list = []
    bestlist = {}
    currentlist = {}
    for fn in paramlist:
        name, ext = os.path.splitext(fn)
        if ext == '.h5':
            h5.append(ext)
        elif ext == '.nnp':
            ns = name.split('_')
            if len(ns) == 3:
                if ns[0] == 'results':
                    if ns[1] == 'best':
                        bestlist[int(ns[2])] = fn
                    elif ns[1] == 'current':
                        currentlist[int(ns[2])] = fn
    if len(bestlist) > 0:
        return bestlist[sorted(bestlist.keys()).pop()]
    elif len(currentlist) > 0:
        return currentlist[sorted(currentlist.keys()).pop()]
    elif len(h5list) > 0:
        return sorted(h5list).pop()
    return None
=======
    for iter in range(max_iter):
        cost = _update(iter, config, cost)

        if (iter + 1) % config.training_config.iter_per_epoch == 0:
            # End of epoch
            epoch = iter // config.training_config.iter_per_epoch + 1
            cost_avg_epoch = cost.sum_epoch / cost.num_iter
            cost.sum_epoch = 0.0
            cost.num_iter = 0
            monitoring_report = []

            # Evaluation
            error_str = ''
            if epoch % 10 == 0 or epoch <= 5:
                best_error, error_str = _evaluate(
                    args, config, monitoring_report, best_error)

            if not MPI or MPI.COMM_WORLD.Get_rank() == 0:
                # Write to monitoring_report.yml
                f = open(os.path.join(args.outdir, 'monitoring_report.yml'), 'a')
                f.write('{}:\n'.format(epoch - 1))
                f.write('  cost: {}\n'.format(cost_avg_epoch))
                for str in monitoring_report:
                    f.write(str)
                f.close()

                logger.log(99, 'epoch {} of {} cost={:.6f} {}'.format(
                    epoch, config.training_config.max_epoch, cost_avg_epoch, error_str))
>>>>>>> 9d32c815


def train_command(args):
    configure_progress(os.path.join(args.outdir, 'progress.txt'))
    info = load.load([args.config], exclude_parameter=True)

    # Check dataset uri is empty.
    dataset_error = False
    for dataset in info.datasets.values():
        if dataset.uri.strip() == '':
            dataset_error = True
    if dataset_error:
        logger.log(99, 'Fatal error. Dataset URI is empty.')
        return

    class TrainConfig:
        pass
    config = TrainConfig()
    config.timelimit = -1
    if args.param:
        load.load([args.param], parameter_only=True)

    if args.sdcproj and args.job_url_list:
        job_url_list = {}
        with open(args.job_url_list) as f:
            for line in f.readlines():
                ls = line.strip().split()
                if len(ls) == 2:
                    job_url_list[ls[0]] = ls[1]

        param_list = {}
        with open(args.sdcproj) as f:
            is_file_property = False
            for line in f.readlines():
                ls = line.strip().split('=')
                if len(ls) == 2:
                    var, val = ls
                    vsr = var.split('_')
                    if(len(vsr) == 3 and vsr[0] == 'Property' and vsr[2] == 'Name'):
                        vsl = val.rsplit('.', 1)
                        if vsl[-1] == 'File':
                            is_file_property = True
                            continue
                if is_file_property:
                    job_id, param = ls[1].split('/', 1)
                    if job_id in job_url_list:
                        uri = job_url_list[job_id]
                        if uri not in param_list:
                            param_list[uri] = []
                        param_list[uri].append(param)
                is_file_property = False

        for uri, params in param_list.items():
            param_proto = None

            param_fn = None
            if uri[0:5].lower() == 's3://':
                uri_header, uri_body = uri.split('://', 1)
                us = uri_body.split('/', 1)
                bucketname = us.pop(0)
                base_key = us[0]
                logger.info(
                    'Creating session for S3 bucket {}'.format(bucketname))
                import boto3
                bucket = boto3.session.Session().resource('s3').Bucket(bucketname)
                paramlist = []
                for obj in bucket.objects.filter(Prefix=base_key):
                    fn = obj.key[len(base_key) + 1:]
                    if len(fn) > 0:
                        paramlist.append(fn)
                p = get_best_param(paramlist)
                if p is not None:
                    param_fn = uri + '/' + p
                    tempdir = tempfile.mkdtemp()
                    tmp = os.path.join(tempdir, p)
                    with open(tmp, 'wb') as f:
                        f.write(bucket.Object(
                            base_key + '/' + p).get()['Body'].read())
                    param_proto = load_parameters(tmp, proto_only=True)
                    rmtree(tempdir, ignore_errors=True)

            else:
                paramlist = []
                for fn in glob.glob('{}/*'.format(uri)):
                    paramlist.append(os.path.basename(fn))
                print(paramlist)
                p = get_best_param(paramlist)
                if p is not None:
                    param_fn = os.path.join(uri, p)
                    param_proto = load_parameters(param_fn, proto_only=True)

            if param_proto is not None:
                for param in param_proto.parameter:
                    pn = param.variable_name.replace('/', '~')
                    if pn in params:
                        logger.log(99, 'Update variable {} from {}'.format(
                            param.variable_name, param_fn))
                        var = get_parameter_or_create(
                            param.variable_name, param.shape.dim)
                        var.d = np.reshape(param.data, param.shape.dim)
                        var.need_grad = param.need_grad
    if args.sdcproj:
        with open(args.sdcproj) as f:
            for line in f.readlines():
                ls = line.strip().split('=')
                if len(ls) == 2:
                    var, val = ls
                    if var == 'TimeLimit' and val:
                        timelimits = [int(x) for x in val.split(':')]
                        if len(timelimits) == 4:
                            config.timelimit = float(timelimits[0] * 24 * 3600 +
                                                     timelimits[1] * 3600 +
                                                     timelimits[2] * 60 + timelimits[3])

    config.global_config = info.global_config
    config.training_config = info.training_config

    if not MPI or MPI.COMM_WORLD.Get_rank() == 0:
        logger.log(99, 'Train with contexts {}'.format(available_contexts))

    class OptConfig:
        pass
    config.optimizers = OrderedDict()
    for name, opt in info.optimizers.items():
        o = OptConfig()
        o.optimizer = opt
        o.data_iterator = None
        config.optimizers[name] = o

    class MonConfig:
        pass
    config.monitors = OrderedDict()
    for name, mon in info.monitors.items():
        m = MonConfig()
        m.monitor = mon
        m.data_iterator = None
        config.monitors[name] = m

    # Training
    config.training_config.iter_per_epoch /= MPI.COMM_WORLD.Get_size() if MPI else 1
    max_iter = config.training_config.max_epoch * \
        config.training_config.iter_per_epoch
    if max_iter > 0:
<<<<<<< HEAD
        result = True
=======
>>>>>>> 9d32c815
        data_iterators = {'optimizer': {}, 'monitor': {}}
        with ExitStack() as stack:
            for name, o in config.optimizers.items():
                o.data_iterator = stack.enter_context(
                    o.optimizer.data_iterator())
                if MPI and MPI.COMM_WORLD.Get_size() > 1:
                    o.data_iterator = o.data_iterator.slice(MPI.COMM_WORLD.Get_size(), MPI.COMM_WORLD.Get_rank())
            for name, m in config.monitors.items():
                m.data_iterator = stack.enter_context(
                    m.monitor.data_iterator())
<<<<<<< HEAD
            if not train(args, config):
                result = False
        if result:
            logger.log(99, 'Training Completed.')
        else:
            logger.log(99, 'Training Incompleted.')
=======
                if MPI and MPI.COMM_WORLD.Get_size() > 1:
                    m.data_iterator = m.data_iterator.slice(MPI.COMM_WORLD.Get_size(), MPI.COMM_WORLD.Get_rank())
            train(args, config)
>>>>>>> 9d32c815

    else:
        # save parameters without training (0 epoch learning)
        if not MPI or MPI.COMM_WORLD.Get_rank() == 0:
            save_parameters(os.path.join(
                args.outdir, 'parameters.h5'))

    if not MPI or MPI.COMM_WORLD.Get_rank() == 0:
        logger.log(99, 'Training Completed.')
    progress(None)<|MERGE_RESOLUTION|>--- conflicted
+++ resolved
@@ -239,19 +239,12 @@
         error_str += '}'
 
     # Save Parameters
-<<<<<<< HEAD
-    if (config.training_config.save_best) and \
-       (best_error is None or valid_error <= best_error):
-        best_error = valid_error
-        _save_parameters(args, 'best', epoch, True)
-=======
     if not MPI or MPI.COMM_WORLD.Get_rank() == 0:
         if (not config.training_config.save_best) or \
            (not best_error) or \
            (best_error is not None and valid_error <= best_error):
             best_error = valid_error
-            save_parameters(os.path.join(args.outdir, 'parameters.h5'))
->>>>>>> 9d32c815
+            _save_parameters(args, 'best', epoch, True)
 
     return best_error, error_str
 
@@ -314,7 +307,6 @@
 
     best_error = None
 
-<<<<<<< HEAD
     if max_iter > 0:
         last_iter = last_epoch * config.training_config.iter_per_epoch
         if last_iter < max_iter:
@@ -343,7 +335,9 @@
                     last_past_time = -1
                     # End of epoch
                     epoch = iter // config.training_config.iter_per_epoch + 1
-                    cost_avg_epoch = cost.sum_epoch / config.training_config.iter_per_epoch
+                    cost_avg_epoch = cost.sum_epoch / cost.num_iter
+                    cost.sum_epoch = 0.0
+                    cost.num_iter = 0
                     monitoring_report = []
 
                     # Evaluation
@@ -352,15 +346,15 @@
                         best_error, error_str = _evaluate(
                             args, config, monitoring_report, best_error, epoch)
 
-                    # Write to monitoring_report.yml
-                    f = open(os.path.join(
-                        args.outdir, 'monitoring_report.yml'), 'a')
-                    f.write('{}:\n'.format(epoch - 1))
-                    f.write('  cost: {}\n'.format(cost_avg_epoch))
-                    for str in monitoring_report:
-                        f.write(str)
-                    f.close()
-                    cost.sum_epoch = 0
+                    if not MPI or MPI.COMM_WORLD.Get_rank() == 0:
+                        # Write to monitoring_report.yml
+                        f = open(os.path.join(
+                            args.outdir, 'monitoring_report.yml'), 'a')
+                        f.write('{}:\n'.format(epoch - 1))
+                        f.write('  cost: {}\n'.format(cost_avg_epoch))
+                        for str in monitoring_report:
+                            f.write(str)
+                        f.close()
 
                     _save_parameters(args, 'current', epoch)
 
@@ -368,8 +362,6 @@
                         epoch, config.training_config.max_epoch, cost_avg_epoch, error_str))
 
             _save_parameters(args, 'current', epoch, True)
-    else:
-        _save_parameters(args, 'current', 0, True)
 
     return True
 
@@ -397,36 +389,6 @@
     elif len(h5list) > 0:
         return sorted(h5list).pop()
     return None
-=======
-    for iter in range(max_iter):
-        cost = _update(iter, config, cost)
-
-        if (iter + 1) % config.training_config.iter_per_epoch == 0:
-            # End of epoch
-            epoch = iter // config.training_config.iter_per_epoch + 1
-            cost_avg_epoch = cost.sum_epoch / cost.num_iter
-            cost.sum_epoch = 0.0
-            cost.num_iter = 0
-            monitoring_report = []
-
-            # Evaluation
-            error_str = ''
-            if epoch % 10 == 0 or epoch <= 5:
-                best_error, error_str = _evaluate(
-                    args, config, monitoring_report, best_error)
-
-            if not MPI or MPI.COMM_WORLD.Get_rank() == 0:
-                # Write to monitoring_report.yml
-                f = open(os.path.join(args.outdir, 'monitoring_report.yml'), 'a')
-                f.write('{}:\n'.format(epoch - 1))
-                f.write('  cost: {}\n'.format(cost_avg_epoch))
-                for str in monitoring_report:
-                    f.write(str)
-                f.close()
-
-                logger.log(99, 'epoch {} of {} cost={:.6f} {}'.format(
-                    epoch, config.training_config.max_epoch, cost_avg_epoch, error_str))
->>>>>>> 9d32c815
 
 
 def train_command(args):
@@ -570,10 +532,6 @@
     max_iter = config.training_config.max_epoch * \
         config.training_config.iter_per_epoch
     if max_iter > 0:
-<<<<<<< HEAD
-        result = True
-=======
->>>>>>> 9d32c815
         data_iterators = {'optimizer': {}, 'monitor': {}}
         with ExitStack() as stack:
             for name, o in config.optimizers.items():
@@ -584,25 +542,17 @@
             for name, m in config.monitors.items():
                 m.data_iterator = stack.enter_context(
                     m.monitor.data_iterator())
-<<<<<<< HEAD
-            if not train(args, config):
-                result = False
-        if result:
-            logger.log(99, 'Training Completed.')
-        else:
-            logger.log(99, 'Training Incompleted.')
-=======
                 if MPI and MPI.COMM_WORLD.Get_size() > 1:
                     m.data_iterator = m.data_iterator.slice(MPI.COMM_WORLD.Get_size(), MPI.COMM_WORLD.Get_rank())
             train(args, config)
->>>>>>> 9d32c815
 
     else:
         # save parameters without training (0 epoch learning)
         if not MPI or MPI.COMM_WORLD.Get_rank() == 0:
-            save_parameters(os.path.join(
-                args.outdir, 'parameters.h5'))
+            _save_parameters(args, 'current', 0, True)
 
     if not MPI or MPI.COMM_WORLD.Get_rank() == 0:
         logger.log(99, 'Training Completed.')
+    else:
+        logger.log(99, 'Training Incompleted.')
     progress(None)