--- conflicted
+++ resolved
@@ -106,7 +106,8 @@
         v_names = []
         for v_name in f.input:
             for index, i in enumerate(variable_index):
-                v_name = v_name.replace('{' + f.repeat_id[index] + '}', '[' + str(i) + ']')
+                v_name = v_name.replace(
+                    '{' + f.repeat_id[index] + '}', '[' + str(i) + ']')
             v_names.append(v_name)
         input_variable_names = [v_name if v_name in network.variables else
                                 v_name + variable_index_name if v_name + variable_index_name in network.variables else
@@ -125,17 +126,10 @@
     outputs = [network.variables[v_name] for v_name in output_variable_names]
 
     if f.type == "Reshape":
-<<<<<<< HEAD
         shape = tuple(
             [d if d >= 0 else network.batch_size for d in f.reshape_param.shape.dim])
-        if len(shape) < len(inputs[0].shape):
-            shape = (network.batch_size,) + \
-                tuple(f.reshape_param.shape.dim)
-=======
-        shape = tuple([d if d >=0 else network.batch_size for d in f.reshape_param.shape.dim])
         if numpy.prod(shape) != numpy.prod(inputs[0].shape):
             shape = (network.batch_size,) + shape
->>>>>>> 09bf59f6
         function_instance = F.Reshape(ctx,
                                       shape=shape)
     elif f.type == "RepeatStart":
@@ -149,12 +143,8 @@
     elif f.type == "Delay":
         function_instance = F.Identity(ctx)
     elif f.type == "Broadcast":
-<<<<<<< HEAD
         shape = tuple(
             [d if d >= 0 else network.batch_size for d in f.broadcast_param.shape.dim])
-=======
-        shape = tuple([d if d >=0 else network.batch_size for d in f.broadcast_param.shape.dim])
->>>>>>> 09bf59f6
         function_instance = F.Broadcast(ctx, shape)
     else:
         function_instance = _create_function_instance(ctx, f)
@@ -192,15 +182,6 @@
                 shape[0], numpy.prod(shape[1:])), rng=rng)(shape) * v.initializer.multiplier)
         elif v.initializer.type == 'NormalConvolutionHe' or v.initializer.type == 'NormalConvolutionHeForward':
             initializer = (lambda shape: NormalInitializer(calc_normal_std_he_forward(
-<<<<<<< HEAD
-                shape[1], shape[0], kernel=shape[2:]), rng=rng)(shape) * v.initializer.multiplier)
-        elif v.initializer.type == 'NormalConvolutionHeBackward':
-            initializer = (lambda shape: NormalInitializer(calc_normal_std_he_backward(
-                shape[1], shape[0], kernel=shape[2:]), rng=rng)(shape) * v.initializer.multiplier)
-        elif v.initializer.type == 'NormalConvolutionGlorot':
-            initializer = (lambda shape: NormalInitializer(calc_normal_std_glorot(
-                shape[1], shape[0], kernel=shape[2:]), rng=rng)(shape) * v.initializer.multiplier)
-=======
                 shape[-3], shape[0], kernel=shape[-2:]), rng=rng)(shape) * v.initializer.multiplier)
         elif v.initializer.type == 'NormalConvolutionHeBackward':
             initializer = (lambda shape: NormalInitializer(calc_normal_std_he_backward(
@@ -208,7 +189,6 @@
         elif v.initializer.type == 'NormalConvolutionGlorot':
             initializer = (lambda shape: NormalInitializer(calc_normal_std_glorot(
                 shape[-3], shape[0], kernel=shape[-2:]), rng=rng)(shape) * v.initializer.multiplier)
->>>>>>> 09bf59f6
         elif v.initializer.type == 'Uniform':
             initializer = UniformInitializer(
                 lim=[-v.initializer.multiplier, v.initializer.multiplier], rng=rng)
@@ -217,11 +197,7 @@
                 shape[0], numpy.prod(shape[1:])), rng=rng)(shape) * v.initializer.multiplier)
         elif v.initializer.type == 'UniformConvolutionGlorot':
             initializer = (lambda shape: UniformInitializer(calc_uniform_lim_glorot(
-<<<<<<< HEAD
-                shape[1], shape[0], kernel=shape[2:]), rng=rng)(shape) * v.initializer.multiplier)
-=======
                 shape[-3], shape[0], kernel=shape[-2:]), rng=rng)(shape) * v.initializer.multiplier)
->>>>>>> 09bf59f6
         elif v.initializer.type == 'Constant':
             initializer = ConstantInitializer(value=v.initializer.multiplier)
         else:
@@ -261,7 +237,8 @@
             name = v.name
             for index, i in enumerate(variable_index):
                 if ('{' + v.repeat_id[index] + '}' in name):
-                    name = name.replace('{' + v.repeat_id[index] + '}', '[' + str(i) + ']')
+                    name = name.replace(
+                        '{' + v.repeat_id[index] + '}', '[' + str(i) + ']')
                 else:
                     name += '_' + v.repeat_id[index] + '[' + str(i) + ']'
             if name in all_variables:
@@ -317,12 +294,13 @@
 
 def _get_matching_variable_names(variable, variable_names):
     r = re.compile('{[^}]*}')
-    key=r.sub('\[[\d+]\]', variable, re.U)
-    r2=re.compile(key)
-    variable_names = [v_name for v_name in variable_names if re.match(r2, v_name)]
+    key = r.sub('\[[\d+]\]', variable, re.U)
+    r2 = re.compile(key)
+    variable_names = [
+        v_name for v_name in variable_names if re.match(r2, v_name)]
     if not variable_names:
         raise ValueError('Variable "' +
-            variable + '" is not found.')
+                         variable + '" is not found.')
     return variable_names
 
 
@@ -437,12 +415,8 @@
     config.default_context = _context(proto.global_config.default_context)
 
     if MPI and MPI.COMM_WORLD.Get_size() > 0:
-<<<<<<< HEAD
         config.default_context.device_id = str(
             MPI.COMM_WORLD.Get_rank() % MPI.COMM_WORLD.Get_size())
-=======
-        config.default_context.device_id = str(MPI.COMM_WORLD.Get_rank() % MPI.COMM_WORLD.Get_size())
->>>>>>> 09bf59f6
     return config
 
 
@@ -471,7 +445,6 @@
         # Disble implicit cache creation when MPI is available.
         if cache_dir and (create_cache_explicitly or MPI):
             if not os.path.exists(cache_dir) or len(os.listdir(cache_dir)) == 0 or overwrite_cache:
-<<<<<<< HEAD
                 if not MPI or MPI.COMM_WORLD.Get_rank() == 0:
                     logger.log(99, 'Creating cache data for "' + uri + '"')
 
@@ -503,21 +476,6 @@
                     os.makedirs(cache_dir, exist_ok=True)
                 dataset.data_iterator = (lambda: data_iterator_csv_dataset(
                     uri, batch_size, shuffle, rng=rng, normalize=dataset.normalize, cache_dir=cache_dir))
-=======
-                if not os.path.exists(cache_dir):
-                    os.mkdir(cache_dir)
-                logger.log(99, 'Creating cache data for "' + uri + '"')
-                # create cache files
-                with data_iterator_csv_dataset(uri, batch_size, shuffle, rng=rng, normalize=False, cache_dir=cache_dir) as di:
-                    pass
-            dataset.data_iterator = (lambda: data_iterator_cache(
-                cache_dir, batch_size, shuffle, rng=rng, normalize=dataset.normalize))
-        elif not cache_dir or overwrite_cache or not os.path.exists(cache_dir) or len(os.listdir(cache_dir)) == 0:
-            if cache_dir and not os.path.exists(cache_dir):
-                os.mkdir(cache_dir)
-            dataset.data_iterator = (lambda: data_iterator_csv_dataset(
-                uri, batch_size, shuffle, rng=rng, normalize=dataset.normalize, cache_dir=cache_dir))
->>>>>>> 09bf59f6
         else:
             dataset.data_iterator = (lambda: data_iterator_cache(
                 cache_dir, batch_size, shuffle, rng=rng, normalize=dataset.normalize))
