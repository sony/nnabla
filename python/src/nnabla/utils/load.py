# Copyright (c) 2017 Sony Corporation. All Rights Reserved.
#
# Licensed under the Apache License, Version 2.0 (the "License");
# you may not use this file except in compliance with the License.
# You may obtain a copy of the License at
#
#     http://www.apache.org/licenses/LICENSE-2.0
#
# Unless required by applicable law or agreed to in writing, software
# distributed under the License is distributed on an "AS IS" BASIS,
# WITHOUT WARRANTIES OR CONDITIONS OF ANY KIND, either express or implied.
# See the License for the specific language governing permissions and
# limitations under the License.

'''
Load saved network from nntxt.

'''

from collections import OrderedDict
import google.protobuf.text_format as text_format
import itertools
import numpy
import os
import re
import shutil
import tempfile
import zipfile

from nnabla.initializer import (
    NormalInitializer, UniformInitializer, ConstantInitializer,
    calc_normal_std_he_forward, calc_normal_std_he_backward, calc_normal_std_glorot, calc_uniform_lim_glorot)
from nnabla.logger import logger
from nnabla.parameter import get_parameter_or_create

from nnabla.utils import nnabla_pb2
from nnabla.utils.data_iterator import data_iterator_csv_dataset, data_iterator_cache
from nnabla.utils.load_function import _create_function_instance
from nnabla.utils.nnp_format import nnp_version
from nnabla.utils.communicator_util import current_communicator, single_or_rankzero

from nnabla.utils.network import Network
from nnabla.utils.progress import progress
import nnabla as nn
import nnabla.function as F
import nnabla.solver as S

import nnabla_ext.cpu


##########################################################################
# Private functions.
#
def _create_function(ctx, network, f, variable_index):

    variable_index_name = ''.join(
        ['_' + f.repeat_id[index] + '[' + str(i) + ']' for index, i in enumerate(variable_index)])
    variable_index_low_level_name = ''.join(
        ['_' + f.repeat_id[index] + '[' + str(i) + ']' for index, i in enumerate(variable_index[:-1])])
    function_name = f.name + variable_index_name

    if f.type == "RepeatStart":
        # RepeatStart takes input variable and t-1 variable
        assert(len(f.input) == 2)
        if variable_index[-1] == 0:
            # Input variable if t == 0
            input_variable_names = [f.input[0] if f.input[
                0] in network.variables else f.input[0] + variable_index_low_level_name]
        else:
            # t-1 variable if t > 0
            input_variable_names = [f.input[1] + variable_index_low_level_name +
                                    '_' + f.repeat_param.repeat_id + '[' + str(variable_index[-1] - 1) + ']']

    elif f.type == "RepeatEnd":
        assert(len(f.input) == 1)
        input_variable_names = [f.input[0] + variable_index_name + '_' +
                                f.repeat_param.repeat_id + '[' + str(f.repeat_param.times - 1) + ']']

    elif f.type == "RecurrentInput":
        if variable_index[-1] > 0:
            # Create single split function for single RecurrentInput
            return None, None, None
        function_name = f.name + variable_index_low_level_name
        variable_index_name = variable_index_low_level_name
        input_variable_names = [v_name if v_name in network.variables else v_name +
                                variable_index_low_level_name for v_name in f.input]

    elif f.type == "RecurrentOutput":
        assert(len(f.input) == 1)
        input_variable_names = [f.input[0] + variable_index_name + '_' + f.recurrent_param.repeat_id +
                                '[' + str(v_index) + ']' for v_index in range(f.recurrent_param.length)]

    elif f.type == "Delay":
        assert(len(f.input) == 2)  # Delay takes t-1 variable and initial value
        if variable_index[-1] == 0:
            # Initial value if t == 0
            input_variable_names = [f.input[1] if f.input[
                1] in network.variables else f.input[1] + variable_index_low_level_name]
        else:
            # t-1 variable if t > 0
            input_variable_names = [f.input[0] + variable_index_low_level_name + '_' +
                                    f.recurrent_param.repeat_id + '[' + str(variable_index[-1] - 1) + ']']
    else:
        v_names = []
        for v_name in f.input:
            for index, i in enumerate(variable_index):
                v_name = v_name.replace(
                    '{' + f.repeat_id[index] + '}', '[' + str(i) + ']')
            v_names.append(v_name)
        input_variable_names = [v_name if v_name in network.variables else
                                v_name + variable_index_name if v_name + variable_index_name in network.variables else
                                v_name + variable_index_low_level_name for v_name in v_names]
    inputs = [network.variables[v_name] for v_name in input_variable_names]

    if f.type == "RecurrentInput":
        assert(len(inputs) == 1)
        assert(len(f.output) == 1)
        output_variable_names = [f.output[0] + variable_index_low_level_name + '_' + f.recurrent_param.repeat_id + '[' + str(v_index) + ']'
                                 for v_index in range(inputs[0].shape[f.recurrent_param.axis])]
    else:
        output_variable_names = [v_name + variable_index_name if v_name +
                                 variable_index_name in network.variables else v_name for v_name in f.output]

    outputs = [network.variables[v_name] for v_name in output_variable_names]

    if f.type == "Reshape":
        shape = tuple(
            [d if d >= 0 else network.batch_size for d in f.reshape_param.shape.dim])
        if numpy.prod(shape) != numpy.prod(inputs[0].shape):
            shape = (network.batch_size,) + shape
        function_instance = F.Reshape(ctx,
                                      shape=shape)
    elif f.type == "RepeatStart":
        function_instance = F.Identity(ctx)
    elif f.type == "RepeatEnd":
        function_instance = F.Identity(ctx)
    elif f.type == "RecurrentOutput":
        function_instance = F.Stack(ctx, axis=f.recurrent_param.axis)
    elif f.type == "RecurrentInput":
        function_instance = F.Split(ctx, axis=f.recurrent_param.axis)
    elif f.type == "Delay":
        function_instance = F.Identity(ctx)
    elif f.type == "Broadcast":
        shape = tuple(
            [d if d >= 0 else network.batch_size for d in f.broadcast_param.shape.dim])
        function_instance = F.Broadcast(ctx, shape)
    else:
        function_instance = _create_function_instance(ctx, f)

    # Prepare link structure
    class Function:
        pass
    function = Function()
    function.name = function_name
    function.function_instance = function_instance
    function.inputs = list(inputs)
    function.outputs = list(outputs)

    return function, input_variable_names, output_variable_names


def _create_variable(v, name, shape, rng):
    # Create and initialize variables
    class Variable:
        pass

    parameter = v.type == "Parameter"
    variable_instance = None
    if parameter:
        if v.initializer.type == 'Normal':
            initializer = NormalInitializer(v.initializer.multiplier, rng=rng)
        elif v.initializer.type == 'NormalAffineHe' or v.initializer.type == 'NormalAffineHeForward':
            initializer = (lambda shape: NormalInitializer(calc_normal_std_he_forward(
                shape[0], numpy.prod(shape[1:])), rng=rng)(shape) * v.initializer.multiplier)
        elif v.initializer.type == 'NormalAffineHeBackward':
            initializer = (lambda shape: NormalInitializer(calc_normal_std_he_backward(
                shape[0], numpy.prod(shape[1:])), rng=rng)(shape) * v.initializer.multiplier)
        elif v.initializer.type == 'NormalAffineGlorot':
            initializer = (lambda shape: NormalInitializer(calc_normal_std_glorot(
                shape[0], numpy.prod(shape[1:])), rng=rng)(shape) * v.initializer.multiplier)
        elif v.initializer.type == 'NormalConvolutionHe' or v.initializer.type == 'NormalConvolutionHeForward':
            initializer = (lambda shape: NormalInitializer(calc_normal_std_he_forward(
                shape[-3], shape[0], kernel=shape[-2:]), rng=rng)(shape) * v.initializer.multiplier)
        elif v.initializer.type == 'NormalConvolutionHeBackward':
            initializer = (lambda shape: NormalInitializer(calc_normal_std_he_backward(
                shape[-3], shape[0], kernel=shape[-2:]), rng=rng)(shape) * v.initializer.multiplier)
        elif v.initializer.type == 'NormalConvolutionGlorot':
            initializer = (lambda shape: NormalInitializer(calc_normal_std_glorot(
                shape[-3], shape[0], kernel=shape[-2:]), rng=rng)(shape) * v.initializer.multiplier)
        elif v.initializer.type == 'Uniform':
            initializer = UniformInitializer(
                lim=[-v.initializer.multiplier, v.initializer.multiplier], rng=rng)
        elif v.initializer.type == 'UniformAffineGlorot':
            initializer = (lambda shape: UniformInitializer(calc_uniform_lim_glorot(
                shape[0], numpy.prod(shape[1:])), rng=rng)(shape) * v.initializer.multiplier)
        elif v.initializer.type == 'UniformConvolutionGlorot':
            initializer = (lambda shape: UniformInitializer(calc_uniform_lim_glorot(
                shape[-3], shape[0], kernel=shape[-2:]), rng=rng)(shape) * v.initializer.multiplier)
        elif v.initializer.type == 'Constant':
            initializer = ConstantInitializer(value=v.initializer.multiplier)
        else:
            initializer = None
        variable_instance = get_parameter_or_create(name, shape, initializer)
    else:
        # create empty variable, memory will be allocated in network.setup()
        # after network optimization
        variable_instance = nn.Variable()

    variable = Variable()
    variable.name = name
    variable.parameter = parameter
    variable.shape = shape
    variable.variable_instance = variable_instance

    return variable


def _network(proto, default_context, batch_size, all_variables, rng):
    network = Network()
    network.name = proto.name
    # Read Repeat Info
    network.repeat_info = {}
    for r in proto.repeat_info:
        network.repeat_info[r.id] = r.times

    network.variables = OrderedDict()

    if batch_size is None:
        network.batch_size = proto.batch_size
    else:
        network.batch_size = batch_size

    for v in proto.variable:
        for variable_index in itertools.product(*map(tuple, map(range, [network.repeat_info[id] for id in v.repeat_id]))):
            name = v.name
            for index, i in enumerate(variable_index):
                if ('{' + v.repeat_id[index] + '}' in name):
                    name = name.replace(
                        '{' + v.repeat_id[index] + '}', '[' + str(i) + ']')
                else:
                    name += '_' + v.repeat_id[index] + '[' + str(i) + ']'
            if name in all_variables:
                variable = all_variables[name]
            else:
                shape = tuple(
                    [d if d >= 1 else network.batch_size for d in v.shape.dim])
                variable = _create_variable(v, name, shape, rng)
                all_variables[name] = variable
            network.variables[name] = variable
            logger.debug('{}'.format(
                (name, variable.shape, v.initializer.type if v.initializer.type else '-', v.initializer.multiplier)))

    network.functions = OrderedDict()
    network.function_inputs = OrderedDict()
    network.function_outputs = OrderedDict()
    network.variable_inputs = OrderedDict()
    network.variable_outputs = OrderedDict()
    for f in proto.function:
        ctx = default_context if not f.context.backends else _context(
            f.context)

        for variable_index in itertools.product(*map(tuple, map(range, [network.repeat_info[id] for id in f.repeat_id]))):
            function, input_variable_names, output_variable_names = _create_function(
                ctx, network, f, variable_index)
            if function is not None:
                network.functions[function.name] = function
                for v_name in output_variable_names:
                    network.variable_inputs[
                        network.variables[v_name]] = [function]
                for v_name in input_variable_names:
                    if not network.variables[v_name] in network.variable_outputs:
                        network.variable_outputs[
                            network.variables[v_name]] = []
                    network.variable_outputs[
                        network.variables[v_name]].append(function)

    network.setup(optimize=True)
    return network


def _get_generator(proto):
    if proto.type == 'Normal':
        return NormalInitializer(sigma=proto.multiplier)
    elif proto.type == 'Uniform':
        return UniformInitializer(lim=(-proto.multiplier, proto.multiplier))
    elif proto.type == 'Constant':
        return ConstantInitializer(value=proto.multiplier)
    else:
        raise ValueError('Generator type "' +
                         proto.type + '" is not supported.')


def _get_matching_variable_names(variable, variable_names):
    r = re.compile('{[^}]*}')
    key = r.sub('\[[\d+]\]', variable, re.U)
    r2 = re.compile(key)
    variable_names = [
        v_name for v_name in variable_names if re.match(r2, v_name)]
    if not variable_names:
        raise ValueError('Variable "' +
                         variable + '" is not found.')
    return variable_names


def _create_optimizer(ctx, o, networks, datasets):
    class Optimizer:
        pass

    optimizer = Optimizer()

    optimizer.name = o.name
    optimizer.order = o.order
    optimizer.update_interval = o.update_interval if o.update_interval > 0 else 1
    optimizer.network = networks[o.network_name]
    optimizer.data_iterator = datasets[o.dataset_name].data_iterator

    optimizer.dataset_assign = OrderedDict()
    for d in o.data_variable:
        optimizer.dataset_assign[
            optimizer.network.variables[d.variable_name]] = d.data_name

    optimizer.generator_assign = OrderedDict()
    for g in o.generator_variable:
        optimizer.generator_assign[optimizer.network.variables[
            g.variable_name]] = _get_generator(g)

    optimizer.loss_variables = []
    for l in o.loss_variable:
        optimizer.loss_variables.append(
            optimizer.network.variables[l.variable_name])

    optimizer.parameter_learning_rate_multipliers = OrderedDict()
    for p in o.parameter_variable:
        param_variable_names = _get_matching_variable_names(
            p.variable_name, optimizer.network.variables.keys())
        for v_name in param_variable_names:
            optimizer.parameter_learning_rate_multipliers[
                optimizer.network.variables[v_name]] = p.learning_rate_multiplier

    with nn.context_scope(ctx):
        if o.solver.type == 'Adagrad':
            optimizer.solver = S.Adagrad(
                o.solver.adagrad_param.lr, o.solver.adagrad_param.eps)
        elif o.solver.type == 'Adadelta':
            optimizer.solver = S.Adadelta(
                o.solver.adadelta_param.lr, o.solver.adadelta_param.decay, o.solver.adadelta_param.eps)
        elif o.solver.type == 'Adam':
            optimizer.solver = S.Adam(o.solver.adam_param.alpha, o.solver.adam_param.beta1,
                                      o.solver.adam_param.beta2, o.solver.adam_param.eps)
        elif o.solver.type == 'Adamax':
            optimizer.solver = S.Adamax(o.solver.adamax_param.alpha, o.solver.adamax_param.beta1,
                                        o.solver.adamax_param.beta2, o.solver.adamax_param.eps)
        elif o.solver.type == 'Eve':
            p = o.solver.eve_param
            optimizer.solver = S.Eve(
                p.alpha, p.beta1, p.beta2, p.beta3, p.k, p.k2, p.eps)
        elif o.solver.type == 'Momentum':
            optimizer.solver = S.Momentum(
                o.solver.momentum_param.lr, o.solver.momentum_param.momentum)
        elif o.solver.type == 'Nesterov':
            optimizer.solver = S.Nesterov(
                o.solver.nesterov_param.lr, o.solver.nesterov_param.momentum)
        elif o.solver.type == 'RMSprop':
            optimizer.solver = S.RMSprop(
                o.solver.rmsprop_param.lr, o.solver.rmsprop_param.decay, o.solver.rmsprop_param.eps)
        elif o.solver.type == 'Sgd' or o.solver.type == 'SGD':
            optimizer.solver = S.Sgd(o.solver.sgd_param.lr)
        else:
            raise ValueError('Solver "' + o.solver.type +
                             '" is not supported.')

    parameters = {v.name: v.variable_instance for v,
                  local_lr in optimizer.parameter_learning_rate_multipliers.items() if local_lr > 0.0}
    optimizer.solver.set_parameters(parameters)
    optimizer.parameters = OrderedDict(
        sorted(parameters.items(), key=lambda x: x[0]))

    optimizer.weight_decay = o.solver.weight_decay
    optimizer.lr_decay = o.solver.lr_decay if o.solver.lr_decay > 0.0 else 1.0
    optimizer.lr_decay_interval = o.solver.lr_decay_interval if o.solver.lr_decay_interval > 0 else 1

    optimizer.comm = current_communicator()
    if optimizer.comm is not None:
        new_interval = optimizer.lr_decay_interval // optimizer.comm.size
        if new_interval == 0:
            new_interval = 1
        logger.log(99, 'LR Decay interval divide by {} ({} -> {})'.format(
            optimizer.comm.size, optimizer.lr_decay_interval, new_interval))
        optimizer.lr_decay_interval = new_interval

    optimizer.forward_sequence = optimizer.network.get_forward_sequence(
        optimizer.loss_variables)
    optimizer.backward_sequence = optimizer.network.get_backward_sequence(
        optimizer.loss_variables, optimizer.parameter_learning_rate_multipliers)

    return optimizer


def _context(proto):
    if not proto.backends:
        logger.warn('Old-style context. Updating to new format.')
        # Update from old Context
        backends = [x.strip() for x in proto.backend.split('|')]
        compute_backends = [x.strip()
                            for x in proto.compute_backend.split('|')]
        if 'cuda' in backends:
            if 'cudnn' in compute_backends:
                import nnabla_ext.cudnn
                ctx = nnabla_ext.cudnn.context(device_id=proto.device_id)
            elif 'default' in compute_backends:
                import nnabla_ext.cuda
                ctx = nnabla_ext.cuda.context(device_id=proto.device_id)
            else:
                raise ValueError(
                    'Invalid compute_backend {}'.format(proto.compute_backend))
        elif 'cpu' in backends:
            import nnabla_ext.cpu
            ctx = nnabla_ext.cpu.context()
        else:
            raise ValueError('Invalid context {}'.format(proto))
        ctx.array_class = str(proto.array_class)
        return ctx
    ctx = nn.Context()
    ctx.backend = proto.backends
    ctx.array_class = str(proto.array_class)

    comm = current_communicator()
    if comm:
        ctx.device_id = str(comm.rank)
    else:
        ctx.device_id = str(proto.device_id)

    return ctx


def _global_config(proto):
    class GlobalConfig:
        pass
    config = GlobalConfig()
    config.default_context = _context(proto.global_config.default_context)
    nn.set_default_context(config.default_context)

    return config


def _training_config(proto):
    class TrainingConfig:
        pass
    config = TrainingConfig()
    config.max_epoch = proto.training_config.max_epoch
    config.iter_per_epoch = proto.training_config.iter_per_epoch
    config.save_best = proto.training_config.save_best
    return config


def _create_dataset(uri, batch_size, shuffle, no_image_normalization, cache_dir, overwrite_cache, create_cache_explicitly, prepare_data_iterator):
    class Dataset:
        pass
    dataset = Dataset()
    dataset.uri = uri
    dataset.normalize = not no_image_normalization

    comm = current_communicator()

    # use same random state for each process until slice is called
    rng = numpy.random.RandomState(0)
    use_memory_cache = comm.size == 1 if comm else True

    if prepare_data_iterator:
        if cache_dir == '':
            cache_dir = None

        # Disble implicit cache creation when MPI is available.
        if cache_dir and (create_cache_explicitly or comm):
            cache_index = os.path.join(cache_dir, "cache_index.csv")
            if not os.path.exists(cache_index) or overwrite_cache:
                if single_or_rankzero():
                    logger.log(99, 'Creating cache data for "' + uri + '"')

                    try:
                        os.makedirs(cache_dir)
                    except OSError:
                        pass  # python2 does not support exists_ok arg

                    with data_iterator_csv_dataset(uri, batch_size, shuffle, rng=rng, normalize=False, cache_dir=cache_dir, with_memory_cache=False) as di:
                        pass

            rng = numpy.random.RandomState(0)
            dataset.data_iterator = (lambda: data_iterator_cache(
                cache_dir, batch_size, shuffle, rng=rng, normalize=dataset.normalize, with_memory_cache=use_memory_cache))
        elif not cache_dir or overwrite_cache or not os.path.exists(cache_dir) or len(os.listdir(cache_dir)) == 0:
            if comm:
                logger.critical(
                    'Implicit cache creation does not support with MPI')
                import sys
                sys.exit(-1)
            else:
                if cache_dir:
                    try:
                        os.makedirs(cache_dir)
                    except OSError:
                        pass  # python2 does not support exists_ok arg
                dataset.data_iterator = (lambda: data_iterator_csv_dataset(
                    uri, batch_size, shuffle, rng=rng, normalize=dataset.normalize, cache_dir=cache_dir))
        else:
            dataset.data_iterator = (lambda: data_iterator_cache(
                cache_dir, batch_size, shuffle, rng=rng, normalize=dataset.normalize, with_memory_cache=use_memory_cache))
    else:
        dataset.data_iterator = None
    return dataset


def _datasets(proto, prepare_data_iterator=True):
    datasets = OrderedDict()
    for d in proto.dataset:
        datasets[d.name] = _create_dataset(
            d.uri, d.batch_size, d.shuffle, d.no_image_normalization, d.cache_dir, d.overwrite_cache, d.create_cache_explicitly, prepare_data_iterator)
    return datasets


def _networks(proto, default_context, batch_size, network_names=None):
    # Load networks
    networks = OrderedDict()
    all_variables = {}

    # Random generator for using the same init parameters in all devices
    rng = numpy.random.RandomState(0)

    for np in proto.network:
        if not network_names or np.name in network_names:
            networks[np.name] = _network(
                np, default_context, batch_size, all_variables, rng)

    return networks


def _optimizers(proto, default_context, networks, datasets):
    optimizers = OrderedDict()

    for o in proto.optimizer:
        ctx = default_context if not o.solver.context.backends else _context(
            o.solver.context)
        optimizer = _create_optimizer(ctx, o, networks, datasets)
        optimizers[o.name] = optimizer

    return optimizers


def _monitors(proto, default_context, networks, datasets):
    class Monitor:
        pass
    monitors = OrderedDict()

    for m in proto.monitor:
        monitor = Monitor()

        monitor.network = networks[m.network_name]
        monitor.data_iterator = datasets[m.dataset_name].data_iterator

        monitor.dataset_assign = OrderedDict()
        for d in m.data_variable:
            monitor.dataset_assign[monitor.network.variables[
                d.variable_name]] = d.data_name

        monitor.generator_assign = OrderedDict()
        for g in m.generator_variable:
            monitor.generator_assign[monitor.network.variables[
                g.variable_name]] = _get_generator(g)

        monitor.monitor_variables = []
        for e in m.monitor_variable:
            monitor.monitor_variables.append(
                monitor.network.variables[e.variable_name])

        monitor.forward_sequence = monitor.network.get_forward_sequence(
            monitor.monitor_variables)

        monitors[m.name] = monitor

    return monitors


def _executors(executors_proto, networks):
    class Executor:
        pass
    executors = OrderedDict()

    for e in executors_proto.executor:
        executor = Executor()

        executor.network = networks[e.network_name]
        executor.num_evaluations = e.num_evaluations if e.num_evaluations > 0 else 1
        executor.repeat_evaluation_type = e.repeat_evaluation_type
        executor.need_back_propagation = e.need_back_propagation

        executor.dataset_assign = OrderedDict()
        for d in e.data_variable:
            executor.dataset_assign[executor.network.variables[
                d.variable_name]] = d.data_name

        executor.generator_assign = OrderedDict()
        for g in e.generator_variable:
            executor.generator_assign[executor.network.variables[
                g.variable_name]] = _get_generator(g)

        executor.output_assign = OrderedDict()
        for o in e.output_variable:
            executor.output_assign[executor.network.variables[
                o.variable_name]] = [o.type, o.data_name]

        executor.parameters = OrderedDict()
        for p in e.parameter_variable:
            param_variable_names = _get_matching_variable_names(
                p.variable_name, executor.network.variables.keys())
            for v_name in param_variable_names:
                executor.parameters[
                    executor.network.variables[v_name]] = v_name

        executor.forward_sequence = executor.network.get_forward_sequence(
            [o for o in executor.output_assign.keys()])

        if executor.need_back_propagation:
            executor.loss_variables = []
            for l in e.loss_variable:
                executor.loss_variables.append(executor.network.variables[
                    l.variable_name])

            executor.parameter_learning_rate_multipliers = OrderedDict()
            for p in e.parameter_variable:
                param_variable_names = _get_matching_variable_names(
                    p.variable_name, executor.network.variables.keys())
                for v_name in param_variable_names:
                    executor.parameter_learning_rate_multipliers[
                        executor.network.variables[v_name]] = p.learning_rate_multiplier

            executor.backward_sequence = executor.network.get_backward_sequence(
                executor.loss_variables, executor.parameter_learning_rate_multipliers)

        executors[e.name] = executor

    return executors


##########################################################################
# API
#
def load(filenames, prepare_data_iterator=True, batch_size=None, exclude_parameter=False, parameter_only=False):
    '''load
    Load network information from files.

    Args:
        filenames (list): List of filenames.
    Returns:
        dict: Network infomation.
    '''
    class Info:
        pass
    info = Info()

    proto = nnabla_pb2.NNablaProtoBuf()
    for filename in filenames:
        _, ext = os.path.splitext(filename)

        # TODO: Here is some known problems.
        #   - Even when protobuf file includes network structure,
        #     it will not loaded.
        #   - Even when prototxt file includes parameter,
        #     it will not loaded.

        if ext in ['.nntxt', '.prototxt']:
<<<<<<< HEAD
            with open(filename, 'rt') as f:
                text_format.Merge(f.read(), proto)
            if len(proto.parameter) > 0:
                nn.load_parameters(filename)
=======
            if not parameter_only:
                with open(filename, 'rt') as f:
                    text_format.Merge(f.read(), proto)
>>>>>>> 57c4cc78
        elif ext in ['.protobuf', '.h5']:
            if not exclude_parameter:
                nn.load_parameters(filename)
            else:
                logger.info('Skip loading parameter.')

        elif ext == '.nnp':
            try:
                tmpdir = tempfile.mkdtemp()
                with zipfile.ZipFile(filename, 'r') as nnp:
                    for name in nnp.namelist():
                        _, ext = os.path.splitext(name)
                        if name == 'nnp_version.txt':
                            nnp.extract(name, tmpdir)
                            with open(os.path.join(tmpdir, name), 'rt') as f:
                                pass  # TODO currently do nothing with version.
                        elif ext in ['.nntxt', '.prototxt']:
                            nnp.extract(name, tmpdir)
                            if not parameter_only:
                                with open(os.path.join(tmpdir, name), 'rt') as f:
                                    text_format.Merge(f.read(), proto)
                        elif ext in ['.protobuf', '.h5']:
                            nnp.extract(name, tmpdir)
                            if not exclude_parameter:
                                nn.load_parameters(os.path.join(tmpdir, name))
                            else:
                                logger.info('Skip loading parameter.')
            finally:
                shutil.rmtree(tmpdir)

    default_context = None
    if proto.HasField('global_config'):
        info.global_config = _global_config(proto)
        default_context = info.global_config.default_context
        if 'cuda' in default_context.backend:
            import nnabla_ext.cudnn
        elif 'cuda:float' in default_context.backend:
            try:
                import nnabla_ext.cudnn
            except:
                pass
    else:
        import nnabla_ext.cpu
        default_context = nnabla_ext.cpu.context()

    comm = current_communicator()
    if comm:
        default_context.device_id = str(comm.rank)
    if proto.HasField('training_config'):
        info.training_config = _training_config(proto)

    if len(proto.dataset) > 0:
        info.datasets = _datasets(proto, prepare_data_iterator)

    if len(proto.network) > 0:
        info.networks = _networks(proto, default_context, batch_size)

    if len(proto.optimizer) > 0:
        info.optimizers = _optimizers(
            proto, default_context, info.networks, info.datasets)

    if len(proto.monitor) > 0:
        info.monitors = _monitors(
            proto, default_context, info.networks, info.datasets)

    if len(proto.executor) > 0:
        info.executors = _executors(proto, info.networks)

    return info<|MERGE_RESOLUTION|>--- conflicted
+++ resolved
@@ -668,16 +668,12 @@
         #     it will not loaded.
 
         if ext in ['.nntxt', '.prototxt']:
-<<<<<<< HEAD
-            with open(filename, 'rt') as f:
-                text_format.Merge(f.read(), proto)
-            if len(proto.parameter) > 0:
-                nn.load_parameters(filename)
-=======
             if not parameter_only:
                 with open(filename, 'rt') as f:
                     text_format.Merge(f.read(), proto)
->>>>>>> 57c4cc78
+            if len(proto.parameter) > 0:
+                if not exclude_parameter:
+                    nn.load_parameters(filename)
         elif ext in ['.protobuf', '.h5']:
             if not exclude_parameter:
                 nn.load_parameters(filename)
@@ -699,6 +695,9 @@
                             if not parameter_only:
                                 with open(os.path.join(tmpdir, name), 'rt') as f:
                                     text_format.Merge(f.read(), proto)
+                            if len(proto.parameter) > 0:
+                                if not exclude_parameter:
+                                    nn.load_parameters(os.path.join(tmpdir, name))
                         elif ext in ['.protobuf', '.h5']:
                             nnp.extract(name, tmpdir)
                             if not exclude_parameter:
