--- conflicted
+++ resolved
@@ -224,14 +224,11 @@
                 'nnabla.contrib',
                 'nnabla.utils',
                 'nnabla.utils.cli',
-<<<<<<< HEAD
                 'nnabla.utils.converter',
                 'nnabla.utils.converter.nnabla',
                 'nnabla.utils.converter.nnablart',
                 'nnabla.utils.converter.onnx',
-=======
                 'nnabla.utils.factorization',
->>>>>>> 97669f95
                 'nnabla_ext',
                 'nnabla_ext.cpu', ]
 
