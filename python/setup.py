--- conflicted
+++ resolved
@@ -223,17 +223,12 @@
                 'nnabla.contrib',
                 'nnabla.utils',
                 'nnabla.utils.cli',
-<<<<<<< HEAD
                 'nnabla.utils.converter',
                 'nnabla.utils.converter.nnabla',
                 'nnabla.utils.converter.nnablart',
                 'nnabla.utils.converter.onnx',
-                'nnabla.extensions',
-                'nnabla.extensions.cpu']
-=======
                 'nnabla_ext',
                 'nnabla_ext.cpu', ]
->>>>>>> 0a1a40f6
 
     # Setup
     setup(
